--- conflicted
+++ resolved
@@ -134,10 +134,7 @@
     if [ "$FAILED" = "1" ]; then
         echo "Failed to setup lxc-net." >&2
         stop force
-<<<<<<< HEAD
-=======
         exit 1
->>>>>>> ce4338c8
     fi
 }
 
