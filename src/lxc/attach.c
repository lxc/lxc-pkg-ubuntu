--- conflicted
+++ resolved
@@ -201,13 +201,9 @@
 static int get_personality(const char *name, const char *lxcpath,
 			   personality_t *personality)
 {
-<<<<<<< HEAD
-	free_disarm(ctx->lsm_label);
-=======
 	__do_free char *p = NULL;
 	int ret;
 	signed long per;
->>>>>>> bc77c384
 
 	p = lxc_cmd_get_config_item(name, "lxc.arch", lxcpath);
 	if (!p) {
@@ -1130,11 +1126,7 @@
 	}
 }
 
-<<<<<<< HEAD
-__noreturn static void do_attach(struct attach_clone_payload *payload)
-=======
 __noreturn static void do_attach(struct attach_payload *ap)
->>>>>>> bc77c384
 {
 	lxc_attach_exec_t attach_function = move_ptr(ap->exec_function);
 	void *attach_function_args = move_ptr(ap->exec_payload);
@@ -1290,28 +1282,6 @@
 		TRACE("Set PR_SET_NO_NEW_PRIVS");
 	}
 
-<<<<<<< HEAD
-	if (init_ctx->container && init_ctx->container->lxc_conf &&
-	    init_ctx->container->lxc_conf->seccomp.seccomp) {
-		struct lxc_conf *conf = init_ctx->container->lxc_conf;
-
-		ret = lxc_seccomp_load(conf);
-		if (ret < 0)
-			goto on_error;
-
-		TRACE("Loaded seccomp profile");
-
-		ret = lxc_seccomp_send_notifier_fd(&conf->seccomp, payload->ipc_socket);
-		if (ret < 0)
-			goto on_error;
-	}
-
-	close_prot_errno_disarm(payload->ipc_socket);
-	lxc_proc_put_context_info(init_ctx);
-	payload->init_ctx = NULL;
-
-=======
->>>>>>> bc77c384
 	/* The following is done after the communication socket is shut down.
 	 * That way, all errors that might (though unlikely) occur up until this
 	 * point will have their messages printed to the original stderr (if
@@ -1402,13 +1372,8 @@
 	_exit(attach_function(attach_function_args));
 
 on_error:
-<<<<<<< HEAD
-	lxc_put_attach_clone_payload(payload);
-	ERROR("Failed to attach to container");
-=======
 	ERROR("Failed to attach to container");
 	put_attach_payload(ap);
->>>>>>> bc77c384
 	_exit(EXIT_FAILURE);
 }
 
@@ -1468,26 +1433,6 @@
 	       void *exec_payload, lxc_attach_options_t *options,
 	       pid_t *attached_process)
 {
-<<<<<<< HEAD
-	__do_free char *cwd = NULL;
-	int i, ret, status;
-	int ipc_sockets[2];
-	char *new_cwd;
-	signed long personality;
-	pid_t attached_pid, init_pid, pid;
-	struct lxc_proc_context_info *init_ctx;
-	struct lxc_terminal terminal;
-	struct lxc_conf *conf;
-	char *name, *lxcpath;
-	struct attach_clone_payload payload = {0};
-	int ret_parent = -1;
-	pid_t to_cleanup_pid;
-	struct lxc_epoll_descr descr = {0};
-
-	ret = access("/proc/self/ns", X_OK);
-	if (ret)
-		return log_error_errno(-1, errno, "Does this kernel version support namespaces?");
-=======
 	int ret_parent = -1;
 	struct lxc_async_descr descr = {};
 	int ret;
@@ -1497,7 +1442,6 @@
 	struct attach_context *ctx;
 	struct lxc_terminal terminal;
 	struct lxc_conf *conf;
->>>>>>> bc77c384
 
 	if (!container)
 		return ret_errno(EINVAL);
@@ -1533,88 +1477,17 @@
 	if (!no_new_privs(ctx->container, options))
 		WARN("Could not determine whether PR_SET_NO_NEW_PRIVS is set");
 
-<<<<<<< HEAD
-	cwd = getcwd(NULL, 0);
-
-	/* Determine which namespaces the container was created with
-	 * by asking lxc-start, if necessary.
-	 */
-	if (options->namespaces == -1) {
-		options->namespaces = lxc_cmd_get_clone_flags(name, lxcpath);
-		/* call failed */
-		if (options->namespaces == -1) {
-			ERROR("Failed to automatically determine the "
-			      "namespaces which the container uses");
-			lxc_proc_put_context_info(init_ctx);
-			return -1;
-		}
-
-		for (i = 0; i < LXC_NS_MAX; i++) {
-			if (ns_info[i].clone_flag & CLONE_NEWCGROUP)
-				if (!(options->attach_flags & LXC_ATTACH_MOVE_TO_CGROUP) ||
-				    !cgns_supported())
-					continue;
-
-			if (ns_info[i].clone_flag & options->namespaces)
-				continue;
-
-			init_ctx->ns_inherited |= ns_info[i].clone_flag;
-		}
-	}
-
-	pid = lxc_raw_getpid();
-
-	for (i = 0; i < LXC_NS_MAX; i++) {
-		int j;
-
-		if (options->namespaces & ns_info[i].clone_flag)
-			init_ctx->ns_fd[i] = lxc_preserve_ns(init_pid, ns_info[i].proc_name);
-		else if (init_ctx->ns_inherited & ns_info[i].clone_flag)
-			init_ctx->ns_fd[i] = in_same_namespace(pid, init_pid, ns_info[i].proc_name);
-		else
-			continue;
-
-		if (init_ctx->ns_fd[i] >= 0)
-			continue;
-
-		if (init_ctx->ns_fd[i] == -EINVAL) {
-			DEBUG("Inheriting %s namespace from %d",
-			      ns_info[i].proc_name, pid);
-			init_ctx->ns_inherited &= ~ns_info[i].clone_flag;
-			continue;
-		}
-
-		/* We failed to preserve the namespace. */
-		SYSERROR("Failed to attach to %s namespace of %d",
-		         ns_info[i].proc_name, pid);
-
-		/* Close all already opened file descriptors before we return an
-		 * error, so we don't leak them.
-		 */
-		for (j = 0; j < i; j++)
-			close(init_ctx->ns_fd[j]);
-
-		lxc_proc_put_context_info(init_ctx);
-		return -1;
-=======
 	ret = prepare_namespaces(ctx, options);
 	if (ret) {
 		put_attach_context(ctx);
 		return syserror("Failed to get namespace file descriptors");
->>>>>>> bc77c384
 	}
 
 	if (options->attach_flags & LXC_ATTACH_TERMINAL) {
 		ret = lxc_attach_terminal(name, lxcpath, conf, &terminal);
 		if (ret < 0) {
-<<<<<<< HEAD
-			ERROR("Failed to setup new terminal");
-			lxc_proc_put_context_info(init_ctx);
-			return -1;
-=======
 			put_attach_context(ctx);
 			return syserror("Failed to setup new terminal");
->>>>>>> bc77c384
 		}
 
 		terminal.log_fd = options->log_fd;
@@ -1657,14 +1530,8 @@
 	 */
 	ret = socketpair(PF_LOCAL, SOCK_STREAM | SOCK_CLOEXEC, 0, ipc_sockets);
 	if (ret < 0) {
-<<<<<<< HEAD
-		SYSERROR("Could not set up required IPC mechanism for attaching");
-		lxc_proc_put_context_info(init_ctx);
-		return -1;
-=======
 		put_attach_context(ctx);
 		return syserror("Could not set up required IPC mechanism for attaching");
->>>>>>> bc77c384
 	}
 
 	/* Create transient process, two reasons:
@@ -1676,14 +1543,6 @@
 	 */
 	pid = fork();
 	if (pid < 0) {
-<<<<<<< HEAD
-		SYSERROR("Failed to create first subprocess");
-		lxc_proc_put_context_info(init_ctx);
-		return -1;
-	}
-
-	if (pid == 0) {
-=======
 		put_attach_context(ctx);
 		return syserror("Failed to create first subprocess");
 	}
@@ -1691,7 +1550,6 @@
 	if (pid == 0) {
 		char *cwd, *new_cwd;
 
->>>>>>> bc77c384
 		/* close unneeded file descriptors */
 		close_prot_errno_disarm(ipc_sockets[0]);
 
@@ -1699,34 +1557,6 @@
 			lxc_attach_terminal_close_ptx(&terminal);
 			lxc_attach_terminal_close_peer(&terminal);
 			lxc_attach_terminal_close_log(&terminal);
-<<<<<<< HEAD
-		}
-
-		/* Wait for the parent to have setup cgroups. */
-		ret = lxc_read_nointr(ipc_sockets[1], &status, sizeof(status));
-		if (ret != sizeof(status)) {
-			shutdown(ipc_sockets[1], SHUT_RDWR);
-			lxc_proc_put_context_info(init_ctx);
-			_exit(EXIT_FAILURE);
-		}
-
-		TRACE("Intermediate process starting to initialize");
-
-		/* Attach now, create another subprocess later, since pid namespaces
-		 * only really affect the children of the current process.
-		 */
-		ret = lxc_attach_to_ns(init_pid, init_ctx);
-		if (ret < 0) {
-			ERROR("Failed to enter namespaces");
-			shutdown(ipc_sockets[1], SHUT_RDWR);
-			lxc_proc_put_context_info(init_ctx);
-			_exit(EXIT_FAILURE);
-		}
-
-		/* close namespace file descriptors */
-		lxc_proc_close_ns_fd(init_ctx);
-
-=======
 		}
 
 		/* Wait for the parent to have setup cgroups. */
@@ -1762,7 +1592,6 @@
 			_exit(EXIT_FAILURE);
 		}
 
->>>>>>> bc77c384
 		/* Attach succeeded, try to cwd. */
 		if (options->initial_cwd)
 			new_cwd = options->initial_cwd;
@@ -1772,27 +1601,6 @@
 			ret = chdir(new_cwd);
 			if (ret < 0)
 				WARN("Could not change directory to \"%s\"", new_cwd);
-<<<<<<< HEAD
-		}
-
-		/* Create attached process. */
-		payload.ipc_socket	= ipc_sockets[1];
-		payload.options		= options;
-		payload.init_ctx	= init_ctx;
-		payload.terminal_pts_fd = terminal.pty;
-		payload.exec_function	= exec_function;
-		payload.exec_payload	= exec_payload;
-
-		pid = lxc_raw_clone(CLONE_PARENT, NULL);
-		if (pid < 0) {
-			SYSERROR("Failed to clone attached process");
-			shutdown(ipc_sockets[1], SHUT_RDWR);
-			lxc_proc_put_context_info(init_ctx);
-			_exit(EXIT_FAILURE);
-		}
-
-		if (pid == 0) {
-=======
 		}
 		free_disarm(cwd);
 
@@ -1815,7 +1623,6 @@
 				.exec_payload		= exec_payload,
 			};
 
->>>>>>> bc77c384
 			if (options->attach_flags & LXC_ATTACH_TERMINAL) {
 				ret = lxc_terminal_signal_sigmask_safe_blocked(&terminal);
 				if (ret < 0) {
@@ -1824,26 +1631,16 @@
 				}
 			}
 
-<<<<<<< HEAD
-			do_attach(&payload);
-		}
-=======
 			/* Does not return. */
 			do_attach(&ap);
 		}
 		TRACE("Attached process %d started initializing", pid);
->>>>>>> bc77c384
 
 		if (options->attach_flags & LXC_ATTACH_TERMINAL)
 			lxc_attach_terminal_close_pts(&terminal);
 
 		/* Tell grandparent the pid of the pid of the newly created child. */
-<<<<<<< HEAD
-		ret = lxc_write_nointr(ipc_sockets[1], &pid, sizeof(pid));
-		if (ret != sizeof(pid)) {
-=======
 		if (!sync_wake_pid(ipc_sockets[1], pid)) {
->>>>>>> bc77c384
 			/* If this really happens here, this is very unfortunate, since
 			 * the parent will not know the pid of the attached process and
 			 * will not be able to wait for it (and we won't either due to
@@ -1851,18 +1648,6 @@
 			 * attached process will remain a zombie.
 			 */
 			shutdown(ipc_sockets[1], SHUT_RDWR);
-<<<<<<< HEAD
-			lxc_proc_put_context_info(init_ctx);
-			_exit(EXIT_FAILURE);
-		}
-
-		TRACE("Sending pid %d of attached process", pid);
-
-		/* The rest is in the hands of the initial and the attached process. */
-		lxc_proc_put_context_info(init_ctx);
-		_exit(EXIT_SUCCESS);
-	}
-=======
 			put_attach_context(ctx);
 			_exit(EXIT_FAILURE);
 		}
@@ -1872,19 +1657,12 @@
 		_exit(EXIT_SUCCESS);
 	}
 	TRACE("Transient process %d started initializing", pid);
->>>>>>> bc77c384
 
 	to_cleanup_pid = pid;
 
 	/* close unneeded file descriptors */
-<<<<<<< HEAD
-	close(ipc_sockets[1]);
-	free_disarm(cwd);
-	lxc_proc_close_ns_fd(init_ctx);
-=======
 	close_prot_errno_disarm(ipc_sockets[1]);
 	put_namespaces(ctx);
->>>>>>> bc77c384
 	if (options->attach_flags & LXC_ATTACH_TERMINAL)
 		lxc_attach_terminal_close_pts(&terminal);
 
@@ -1897,13 +1675,10 @@
 		ret = cgroup_attach(conf, name, lxcpath, pid);
 		if (ret) {
 			call_cleaner(cgroup_exit) struct cgroup_ops *cgroup_ops = NULL;
-<<<<<<< HEAD
-=======
 			if (!ERRNO_IS_NOT_SUPPORTED(ret)) {
 				SYSERROR("Failed to attach cgroup");
 				goto on_error;
 			}
->>>>>>> bc77c384
 
 			cgroup_ops = cgroup_init(conf);
 			if (!cgroup_ops)
@@ -1912,28 +1687,6 @@
 			if (!cgroup_ops->attach(cgroup_ops, conf, name, lxcpath, pid))
 				goto on_error;
 		}
-<<<<<<< HEAD
-		TRACE("Moved intermediate process %d into container's cgroups", pid);
-	}
-
-	/* Setup /proc limits */
-	if (!lxc_list_empty(&conf->procs)) {
-		ret = setup_proc_filesystem(&conf->procs, pid);
-		if (ret < 0)
-			goto on_error;
-
-		TRACE("Setup /proc/%d settings", pid);
-	}
-
-	/* Setup resource limits */
-	if (!lxc_list_empty(&conf->limits)) {
-		ret = setup_resource_limits(&conf->limits, pid);
-		if (ret < 0)
-			goto on_error;
-
-		TRACE("Setup resource limits");
-	}
-=======
 
 		TRACE("Moved transient process %d into container cgroup", pid);
 	}
@@ -1954,7 +1707,6 @@
 	ret = setup_resource_limits(conf, pid);
 	if (ret < 0)
 		goto on_error;
->>>>>>> bc77c384
 
 	if (options->attach_flags & LXC_ATTACH_TERMINAL) {
 		ret = lxc_attach_terminal_mainloop_init(&terminal, &descr);
@@ -1965,18 +1717,6 @@
 	}
 
 	/* Let the child process know to go ahead. */
-<<<<<<< HEAD
-	status = 0;
-	ret = lxc_write_nointr(ipc_sockets[0], &status, sizeof(status));
-	if (ret != sizeof(status))
-		goto close_mainloop;
-
-	TRACE("Told intermediate process to start initializing");
-
-	/* Get pid of attached process from intermediate process. */
-	ret = lxc_read_nointr(ipc_sockets[0], &attached_pid, sizeof(attached_pid));
-	if (ret != sizeof(attached_pid))
-=======
 	if (!sync_wake(ipc_sockets[0], ATTACH_SYNC_CGROUP))
 		goto close_mainloop;
 
@@ -1984,65 +1724,27 @@
 
 	/* Get pid of attached process from transient process. */
 	if (!sync_wait_pid(ipc_sockets[0], &attached_pid))
->>>>>>> bc77c384
 		goto close_mainloop;
 
 	TRACE("Received pid %d of attached process in parent pid namespace", attached_pid);
 
 	/* Ignore SIGKILL (CTRL-C) and SIGQUIT (CTRL-\) - issue #313. */
-<<<<<<< HEAD
-	if (options->stdin_fd == 0) {
-=======
 	if (options->stdin_fd == STDIN_FILENO) {
->>>>>>> bc77c384
 		signal(SIGINT, SIG_IGN);
 		signal(SIGQUIT, SIG_IGN);
 	}
 
-<<<<<<< HEAD
-	/* Reap intermediate process. */
-=======
 	/* Reap transient process. */
->>>>>>> bc77c384
 	ret = wait_for_pid(pid);
 	if (ret < 0)
 		goto close_mainloop;
 
-<<<<<<< HEAD
-	TRACE("Intermediate process %d exited", pid);
-=======
 	TRACE("Transient process %d exited", pid);
->>>>>>> bc77c384
 
 	/* We will always have to reap the attached process now. */
 	to_cleanup_pid = attached_pid;
 
 	/* Open LSM fd and send it to child. */
-<<<<<<< HEAD
-	if ((options->namespaces & CLONE_NEWNS) &&
-	    (options->attach_flags & LXC_ATTACH_LSM) && init_ctx->lsm_label) {
-		__do_close int labelfd = -EBADF;
-		bool on_exec;
-
-		ret = -1;
-		on_exec = options->attach_flags & LXC_ATTACH_LSM_EXEC ? true : false;
-		labelfd = init_ctx->lsm_ops->process_label_fd_get(init_ctx->lsm_ops,
-								  attached_pid, on_exec);
-		if (labelfd < 0)
-			goto close_mainloop;
-
-		TRACE("Opened LSM label file descriptor %d", labelfd);
-
-		/* Send child fd of the LSM security module to write to. */
-		ret = lxc_abstract_unix_send_fds(ipc_sockets[0], &labelfd, 1, NULL, 0);
-		if (ret <= 0) {
-			if (ret < 0)
-				SYSERROR("Failed to send lsm label fd");
-			goto close_mainloop;
-		}
-
-		TRACE("Sent LSM label file descriptor %d to child", labelfd);
-=======
 	if (attach_lsm(options) && ctx->lsm_label) {
 		__do_close int fd_lsm = -EBADF;
 		bool on_exec;
@@ -2061,7 +1763,6 @@
 		}
 
 		TRACE("Sent LSM label file descriptor %d to child", fd_lsm);
->>>>>>> bc77c384
 	}
 
 	if (conf->seccomp.seccomp) {
@@ -2083,12 +1784,7 @@
 
 	/* Now shut down communication with child, we're done. */
 	shutdown(ipc_sockets[0], SHUT_RDWR);
-<<<<<<< HEAD
-	close(ipc_sockets[0]);
-	ipc_sockets[0] = -1;
-=======
 	close_prot_errno_disarm(ipc_sockets[0]);
->>>>>>> bc77c384
 
 	ret_parent = 0;
 	to_cleanup_pid = -1;
@@ -2108,11 +1804,7 @@
 on_error:
 	if (ipc_sockets[0] >= 0) {
 		shutdown(ipc_sockets[0], SHUT_RDWR);
-<<<<<<< HEAD
-		close(ipc_sockets[0]);
-=======
 		close_prot_errno_disarm(ipc_sockets[0]);
->>>>>>> bc77c384
 	}
 
 	if (to_cleanup_pid > 0)
@@ -2123,11 +1815,7 @@
 		lxc_terminal_conf_free(&terminal);
 	}
 
-<<<<<<< HEAD
-	lxc_proc_put_context_info(init_ctx);
-=======
 	put_attach_context(ctx);
->>>>>>> bc77c384
 	return ret_parent;
 }
 
