--- conflicted
+++ resolved
@@ -92,9 +92,6 @@
 	return open_at(dfd, path, flags, PROTECT_LOOKUP_BENEATH, 0);
 }
 __hidden int fd_make_nonblocking(int fd);
-<<<<<<< HEAD
-__hidden extern char *read_file_at(int dfd, const char *fnam);
-=======
 __hidden extern char *read_file_at(int dfd, const char *fnam,
                                    unsigned int o_flags,
                                    unsigned resolve_flags);
@@ -122,6 +119,5 @@
 
 	return move_fd(fd_dup);
 }
->>>>>>> 51ee524a
 
 #endif /* __LXC_FILE_UTILS_H */