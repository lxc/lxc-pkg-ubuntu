/* SPDX-License-Identifier: LGPL-2.1+ */

#ifndef _GNU_SOURCE
#define _GNU_SOURCE 1
#endif
#include <dirent.h>
#include <errno.h>
#include <fcntl.h>
#include <grp.h>
#include <poll.h>
#include <pthread.h>
#include <signal.h>
#include <stdio.h>
#include <stdlib.h>
#include <string.h>
#include <sys/file.h>
#include <sys/mount.h>
#include <sys/param.h>
#include <sys/prctl.h>
#include <sys/socket.h>
#include <sys/stat.h>
#include <sys/syscall.h>
#include <sys/types.h>
#include <sys/un.h>
#include <sys/wait.h>
#include <unistd.h>

#include "af_unix.h"
#include "caps.h"
#include "cgroup.h"
#include "commands.h"
#include "commands_utils.h"
#include "conf.h"
#include "config.h"
#include "confile_utils.h"
#include "error.h"
#include "file_utils.h"
#include "list.h"
#include "log.h"
#include "lsm/lsm.h"
#include "lxccontainer.h"
#include "lxclock.h"
#include "lxcseccomp.h"
#include "macro.h"
#include "mainloop.h"
#include "memory_utils.h"
#include "monitor.h"
#include "namespace.h"
#include "network.h"
#include "raw_syscalls.h"
#include "start.h"
#include "storage/storage.h"
#include "storage/storage_utils.h"
#include "sync.h"
#include "syscall_wrappers.h"
#include "terminal.h"
#include "utils.h"

#if HAVE_LIBCAP
#include <sys/capability.h>
#endif

#ifndef HAVE_STRLCPY
#include "include/strlcpy.h"
#endif

lxc_log_define(start, lxc);

extern void mod_all_rdeps(struct lxc_container *c, bool inc);
static bool do_destroy_container(struct lxc_handler *handler);
static int lxc_rmdir_onedev_wrapper(void *data);
static void lxc_destroy_container_on_signal(struct lxc_handler *handler,
					    const char *name);

static void print_top_failing_dir(const char *path)
{
	__do_free char *copy = NULL;
	int ret;
	char *e, *p, saved;

	copy = must_copy_string(path);
	p = copy;
	e = copy + strlen(path);

	while (p < e) {
		while (p < e && *p == '/')
			p++;

		while (p < e && *p != '/')
			p++;

		saved = *p;
		*p = '\0';

		ret = access(copy, X_OK);
		if (ret != 0) {
			SYSERROR("Could not access %s. Please grant it x access, or add an ACL for the container " "root", copy);
			return;
		}
		*p = saved;
	}
}

static void lxc_put_nsfds(struct lxc_handler *handler)
{
	for (int i = 0; i < LXC_NS_MAX; i++) {
		if (handler->nsfd[i] < 0)
			continue;

		close_prot_errno_disarm(handler->nsfd[i]);
	}
}

static int lxc_try_preserve_ns(const int pid, const char *ns)
{
	int fd;

	fd = lxc_preserve_ns(pid, ns);
	if (fd < 0) {
		if (errno != ENOENT)
			return log_error_errno(-EINVAL,
					       errno, "Failed to preserve %s namespace",
					       ns);

		return log_warn_errno(-EOPNOTSUPP,
				      errno, "Kernel does not support preserving %s namespaces",
				      ns);
	}

	return fd;
}

/* lxc_try_preserve_namespaces: open /proc/@pid/ns/@ns for each namespace
 * specified in ns_clone_flags.
 * Return true on success, false on failure.
 */
static bool lxc_try_preserve_namespaces(struct lxc_handler *handler,
					int ns_clone_flags, pid_t pid)
{
	int i;

	for (i = 0; i < LXC_NS_MAX; i++)
		handler->nsfd[i] = -EBADF;

	for (i = 0; i < LXC_NS_MAX; i++) {
		int fd;

		if ((ns_clone_flags & ns_info[i].clone_flag) == 0)
			continue;

		fd = lxc_try_preserve_ns(pid, ns_info[i].proc_name);
		if (fd < 0) {
			/* Do not fail to start container on kernels that do
			 * not support interacting with namespaces through
			 * /proc.
			 */
			if (fd == -EOPNOTSUPP)
				continue;

			lxc_put_nsfds(handler);
			return false;
		}

		handler->nsfd[i] = fd;
		DEBUG("Preserved %s namespace via fd %d", ns_info[i].proc_name,
		      handler->nsfd[i]);
	}

	return true;
}

static inline bool match_stdfds(int fd)
{
	return (fd == STDIN_FILENO || fd == STDOUT_FILENO || fd == STDERR_FILENO);
}

#ifdef HAVE_DLOG
static bool match_dlog_fds(struct dirent *direntp)
{
	char path[PATH_MAX] = {0};
	char link[PATH_MAX] = {0};
	ssize_t linklen;
	int ret;

	ret = snprintf(path, PATH_MAX, "/proc/self/fd/%s", direntp->d_name);
	if (ret < 0 || ret >= PATH_MAX)
		return log_error(false, "Failed to create file descriptor name");

	linklen = readlink(path, link, PATH_MAX);
	if (linklen < 0)
		return log_error(false, "Failed to read link path - \"%s\"", path);
	else if (linklen >= PATH_MAX)
		return log_error(false, "The name of link path is too long - \"%s\"", path);

	if (strcmp(link, "/dev/log_main")	== 0 ||
	    strcmp(link, "/dev/log_system")	== 0 ||
	    strcmp(link, "/dev/log_radio")	== 0)
		return true;

	return false;
}
#endif

int lxc_check_inherited(struct lxc_conf *conf, bool closeall,
			int *fds_to_ignore, size_t len_fds)
{
	int fd, fddir;
	size_t i;
	DIR *dir;
	struct dirent *direntp;

	if (conf && conf->close_all_fds)
		closeall = true;

restart:
	dir = opendir("/proc/self/fd");
	if (!dir)
		return log_warn(-1, "Failed to open directory");

	fddir = dirfd(dir);

	while ((direntp = readdir(dir))) {
		int ret;
		struct lxc_list *cur;
		bool matched = false;

		if (strcmp(direntp->d_name, ".") == 0)
			continue;

		if (strcmp(direntp->d_name, "..") == 0)
			continue;

		ret = lxc_safe_int(direntp->d_name, &fd);
		if (ret < 0) {
			INFO("Could not parse file descriptor for \"%s\"", direntp->d_name);
			continue;
		}

		for (i = 0; i < len_fds; i++)
			if (fds_to_ignore[i] == fd)
				break;

		if (fd == fddir || fd == lxc_log_fd ||
		    (i < len_fds && fd == fds_to_ignore[i]))
			continue;

		/* Keep state clients that wait on reboots. */
		if (conf) {
			lxc_list_for_each(cur, &conf->state_clients) {
				struct lxc_state_client *client = cur->elem;

				if (client->clientfd != fd)
					continue;

				matched = true;
				break;
			}
		}

		if (matched)
			continue;

		if (current_config && fd == current_config->logfd)
			continue;

		if (match_stdfds(fd))
			continue;

#ifdef HAVE_DLOG
		if (match_dlog_fds(direntp))
			continue;

#endif
		if (closeall) {
			close(fd);
			closedir(dir);
			INFO("Closed inherited fd %d", fd);
			goto restart;
		}
		WARN("Inherited fd %d", fd);
	}

	/* Only enable syslog at this point to avoid the above logging function
	 * to open a new fd and make the check_inherited function enter an
	 * infinite loop.
	 */
	lxc_log_enable_syslog();

	closedir(dir); /* cannot fail */
	return 0;
}

static int setup_signal_fd(sigset_t *oldmask)
{
	int ret;
	sigset_t mask;
	const int signals[] = {SIGBUS, SIGILL, SIGSEGV, SIGWINCH};

	/* Block everything except serious error signals. */
	ret = sigfillset(&mask);
	if (ret < 0)
		return -EBADF;

	for (int sig = 0; sig < (sizeof(signals) / sizeof(signals[0])); sig++) {
		ret = sigdelset(&mask, signals[sig]);
		if (ret < 0)
			return -EBADF;
	}

	ret = pthread_sigmask(SIG_BLOCK, &mask, oldmask);
	if (ret < 0)
		return log_error_errno(-EBADF, errno,
				       "Failed to set signal mask");

	ret = signalfd(-1, &mask, SFD_CLOEXEC);
	if (ret < 0)
		return log_error_errno(-EBADF,
				       errno, "Failed to create signal file descriptor");

	TRACE("Created signal file descriptor %d", ret);

	return ret;
}

static int signal_handler(int fd, uint32_t events, void *data,
			  struct lxc_epoll_descr *descr)
{
	int ret;
	siginfo_t info;
	struct signalfd_siginfo siginfo;
	struct lxc_handler *hdlr = data;

	ret = lxc_read_nointr(fd, &siginfo, sizeof(siginfo));
	if (ret < 0)
		return log_error(LXC_MAINLOOP_ERROR, "Failed to read signal info from signal file descriptor %d", fd);

	if (ret != sizeof(siginfo))
		return log_error(-EINVAL, "Unexpected size for struct signalfd_siginfo");

	/* Check whether init is running. */
	info.si_pid = 0;
	ret = waitid(P_PID, hdlr->pid, &info, WEXITED | WNOWAIT | WNOHANG);
	if (ret == 0 && info.si_pid == hdlr->pid)
		hdlr->init_died = true;

	/* Try to figure out a reasonable exit status to report. */
	if (hdlr->init_died) {
		switch (info.si_code) {
		case CLD_EXITED:
			hdlr->exit_status = info.si_status << 8;
			break;
		case CLD_KILLED:
		case CLD_DUMPED:
		case CLD_STOPPED:
			hdlr->exit_status = info.si_status << 8 | 0x7f;
			break;
		case CLD_CONTINUED:
			/* Huh? The waitid() told us it's dead *and* continued? */
			WARN("Init %d dead and continued?", hdlr->pid);
			hdlr->exit_status = 1;
			break;
		default:
			ERROR("Unknown si_code: %d", info.si_code);
			hdlr->exit_status = 1;
		}
	}

	if (siginfo.ssi_signo == SIGHUP) {
		if (hdlr->pidfd >= 0)
			lxc_raw_pidfd_send_signal(hdlr->pidfd, SIGTERM, NULL, 0);
		else
			kill(hdlr->pid, SIGTERM);
		INFO("Killing %d since terminal hung up", hdlr->pid);
		return hdlr->init_died ? LXC_MAINLOOP_CLOSE
				       : LXC_MAINLOOP_CONTINUE;
	}

	if (siginfo.ssi_signo != SIGCHLD) {
		if (hdlr->pidfd >= 0)
			lxc_raw_pidfd_send_signal(hdlr->pidfd,
						  siginfo.ssi_signo, NULL, 0);
		else
			kill(hdlr->pid, siginfo.ssi_signo);
		INFO("Forwarded signal %d to pid %d", siginfo.ssi_signo, hdlr->pid);
		return hdlr->init_died ? LXC_MAINLOOP_CLOSE
				       : LXC_MAINLOOP_CONTINUE;
	}

	/* More robustness, protect ourself from a SIGCHLD sent
	 * by a process different from the container init.
	 */
	if (siginfo.ssi_pid != hdlr->pid) {
		NOTICE("Received %d from pid %d instead of container init %d",
		       siginfo.ssi_signo, siginfo.ssi_pid, hdlr->pid);
		return hdlr->init_died ? LXC_MAINLOOP_CLOSE
				       : LXC_MAINLOOP_CONTINUE;
	}

	if (siginfo.ssi_code == CLD_STOPPED) {
		INFO("Container init process was stopped");
		return hdlr->init_died ? LXC_MAINLOOP_CLOSE
				       : LXC_MAINLOOP_CONTINUE;
	}

	if (siginfo.ssi_code == CLD_CONTINUED) {
		INFO("Container init process was continued");
		return hdlr->init_died ? LXC_MAINLOOP_CLOSE
				       : LXC_MAINLOOP_CONTINUE;
	}

	return log_debug(LXC_MAINLOOP_CLOSE, "Container init process %d exited", hdlr->pid);
}

int lxc_serve_state_clients(const char *name, struct lxc_handler *handler,
			    lxc_state_t state)
{
	size_t retlen;
	ssize_t ret;
	struct lxc_list *cur, *next;
	struct lxc_msg msg = {.type = lxc_msg_state, .value = state};

	if (state == THAWED)
		handler->state = RUNNING;
	else
		handler->state = state;

	TRACE("Set container state to %s", lxc_state2str(state));

	if (lxc_list_empty(&handler->conf->state_clients))
		return log_trace(0, "No state clients registered");

	retlen = strlcpy(msg.name, name, sizeof(msg.name));
	if (retlen >= sizeof(msg.name))
		return -E2BIG;

	lxc_list_for_each_safe(cur, &handler->conf->state_clients, next) {
		struct lxc_state_client *client = cur->elem;

		if (client->states[state] == 0) {
			TRACE("State %s not registered for state client %d",
			      lxc_state2str(state), client->clientfd);
			continue;
		}

		TRACE("Sending state %s to state client %d",
		      lxc_state2str(state), client->clientfd);

		ret = lxc_send_nointr(client->clientfd, &msg, sizeof(msg), MSG_NOSIGNAL);
		if (ret <= 0)
			SYSERROR("Failed to send message to client");

		/* kick client from list */
		lxc_list_del(cur);
		close(client->clientfd);
		free(cur->elem);
		free(cur);
	}

	return 0;
}

static int lxc_serve_state_socket_pair(const char *name,
				       struct lxc_handler *handler,
				       lxc_state_t state)
{
	ssize_t ret;

	if (!handler->daemonize ||
            handler->state_socket_pair[1] < 0 ||
	    state == STARTING)
		return 0;

	/* Close read end of the socket pair. */
	close_prot_errno_disarm(handler->state_socket_pair[0]);

again:
	ret = lxc_abstract_unix_send_credential(handler->state_socket_pair[1],
						&(int){state}, sizeof(int));
	if (ret < 0) {
		SYSERROR("Failed to send state to %d", handler->state_socket_pair[1]);

		if (errno == EINTR)
			goto again;

		return -1;
	}

	if (ret != sizeof(int))
		return log_error(-1, "Message too long : %d", handler->state_socket_pair[1]);

	TRACE("Sent container state \"%s\" to %d", lxc_state2str(state),
	      handler->state_socket_pair[1]);

	/* Close write end of the socket pair. */
	close_prot_errno_disarm(handler->state_socket_pair[1]);

	return 0;
}

int lxc_set_state(const char *name, struct lxc_handler *handler,
		  lxc_state_t state)
{
	int ret;

	ret = lxc_serve_state_socket_pair(name, handler, state);
	if (ret < 0)
		return log_error(-1, "Failed to synchronize via anonymous pair of unix sockets");

	ret = lxc_serve_state_clients(name, handler, state);
	if (ret < 0)
		return -1;

	/* This function will try to connect to the legacy lxc-monitord state
	 * server and only exists for backwards compatibility.
	 */
	lxc_monitor_send_state(name, state, handler->lxcpath);

	return 0;
}

int lxc_poll(const char *name, struct lxc_handler *handler)
{
	int ret;
	bool has_console = true;
	struct lxc_epoll_descr descr, descr_console;

	if (handler->conf->console.path &&
	    strcmp(handler->conf->console.path, "none") == 0)
		has_console = false;

	ret = lxc_mainloop_open(&descr);
	if (ret < 0) {
		ERROR("Failed to create mainloop");
		goto out_sigfd;
	}

	if (has_console) {
		ret = lxc_mainloop_open(&descr_console);
		if (ret < 0) {
			ERROR("Failed to create console mainloop");
			goto out_mainloop;
		}
	}

	ret = lxc_mainloop_add_handler(&descr, handler->sigfd, signal_handler, handler);
	if (ret < 0) {
		ERROR("Failed to add signal handler for %d to mainloop", handler->sigfd);
		goto out_mainloop_console;
	}

	ret = lxc_seccomp_setup_proxy(&handler->conf->seccomp, &descr, handler);
	if (ret < 0) {
		ERROR("Failed to setup seccomp proxy");
		goto out_mainloop_console;
	}

	if (has_console) {
		struct lxc_terminal *console = &handler->conf->console;

		ret = lxc_terminal_mainloop_add(&descr, console);
		if (ret < 0) {
			ERROR("Failed to add console handlers to mainloop");
			goto out_mainloop_console;
		}

		ret = lxc_terminal_mainloop_add(&descr_console, console);
		if (ret < 0) {
			ERROR("Failed to add console handlers to console mainloop");
			goto out_mainloop_console;
		}

		handler->conf->console.descr = &descr;
	}

	ret = lxc_cmd_mainloop_add(name, &descr, handler);
	if (ret < 0) {
		ERROR("Failed to add command handler to mainloop");
		goto out_mainloop_console;
	}

	TRACE("Mainloop is ready");

	ret = lxc_mainloop(&descr, -1);
	close_prot_errno_disarm(descr.epfd);
	if (ret < 0 || !handler->init_died)
		goto out_mainloop_console;

	if (has_console)
		ret = lxc_mainloop(&descr_console, 0);

out_mainloop_console:
	if (has_console) {
		lxc_mainloop_close(&descr_console);
		TRACE("Closed console mainloop");
	}

out_mainloop:
	lxc_mainloop_close(&descr);
	TRACE("Closed mainloop");

out_sigfd:
	TRACE("Closed signal file descriptor %d", handler->sigfd);
	close_prot_errno_disarm(handler->sigfd);

	return ret;
}

void lxc_zero_handler(struct lxc_handler *handler)
{
	memset(handler, 0, sizeof(struct lxc_handler));

	handler->state = STOPPED;

	handler->pinfd = -EBADF;

	handler->pidfd = -EBADF;

	handler->sigfd = -EBADF;

	for (int i = 0; i < LXC_NS_MAX; i++)
		handler->nsfd[i] = -EBADF;

	handler->data_sock[0] = -EBADF;
	handler->data_sock[1] = -EBADF;

	handler->state_socket_pair[0] = -EBADF;
	handler->state_socket_pair[1] = -EBADF;

	handler->sync_sock[0] = -EBADF;
	handler->sync_sock[1] = -EBADF;
}

void lxc_free_handler(struct lxc_handler *handler)
{
	close_prot_errno_disarm(handler->pinfd);
	close_prot_errno_disarm(handler->pidfd);
	close_prot_errno_disarm(handler->sigfd);
	lxc_put_nsfds(handler);
	if (handler->conf && handler->conf->reboot == REBOOT_NONE)
		close_prot_errno_disarm(handler->conf->maincmd_fd);
	close_prot_errno_disarm(handler->monitor_status_fd);
	close_prot_errno_disarm(handler->state_socket_pair[0]);
	close_prot_errno_disarm(handler->state_socket_pair[1]);
	cgroup_exit(handler->cgroup_ops);
	handler->conf = NULL;
	free_disarm(handler);
}

struct lxc_handler *lxc_init_handler(const char *name, struct lxc_conf *conf,
				     const char *lxcpath, bool daemonize)
{
	int ret;
	struct lxc_handler *handler;

	handler = malloc(sizeof(*handler));
	if (!handler)
		return NULL;

	memset(handler, 0, sizeof(*handler));

	/* Note that am_guest_unpriv() checks the effective uid. We
	 * probably don't care if we are real root only if we are running
	 * as root so this should be fine.
	 */
	handler->am_root = !am_guest_unpriv();
	handler->conf = conf;
	handler->lxcpath = lxcpath;
	handler->init_died = false;
	handler->data_sock[0] = -EBADF;
	handler->data_sock[1] = -EBADF;
	handler->monitor_status_fd = -EBADF;
	handler->pinfd = -EBADF;
	handler->pidfd = -EBADF;
	handler->sigfd = -EBADF;
	handler->state_socket_pair[0] = -EBADF;
	handler->state_socket_pair[1] = -EBADF;
	if (handler->conf->reboot == REBOOT_NONE)
		lxc_list_init(&handler->conf->state_clients);

	for (int i = 0; i < LXC_NS_MAX; i++)
		handler->nsfd[i] = -EBADF;

	handler->name = name;
	if (daemonize)
		handler->transient_pid = lxc_raw_getpid();
	else
		handler->transient_pid = -1;

	if (daemonize && handler->conf->reboot == REBOOT_NONE) {
		/* Create socketpair() to synchronize on daemonized startup.
		 * When the container reboots we don't need to synchronize
		 * again currently so don't open another socketpair().
		 */
		ret = socketpair(AF_UNIX, SOCK_STREAM | SOCK_CLOEXEC, 0,
				 handler->state_socket_pair);
		if (ret < 0) {
			ERROR("Failed to create anonymous pair of unix sockets");
			goto on_error;
		}

		TRACE("Created anonymous pair {%d,%d} of unix sockets",
		      handler->state_socket_pair[0],
		      handler->state_socket_pair[1]);
	}

	if (handler->conf->reboot == REBOOT_NONE) {
		handler->conf->maincmd_fd = lxc_cmd_init(name, lxcpath, "command");
		if (handler->conf->maincmd_fd < 0) {
			ERROR("Failed to set up command socket");
			goto on_error;
		}
	}

	TRACE("Unix domain socket %d for command server is ready",
	      handler->conf->maincmd_fd);

	return handler;

on_error:
	lxc_free_handler(handler);

	return NULL;
}

int lxc_init(const char *name, struct lxc_handler *handler)
{
	__do_close int status_fd = -EBADF;
	int ret;
	const char *loglevel;
	struct lxc_conf *conf = handler->conf;

	handler->monitor_pid = lxc_raw_getpid();
	status_fd = open("/proc/self/status", O_RDONLY | O_CLOEXEC);
	if (status_fd < 0)
		return log_error_errno(-1, errno, "Failed to open monitor status fd");

	lsm_init();
	TRACE("Initialized LSM");

	/* Begin by setting the state to STARTING. */
	ret = lxc_set_state(name, handler, STARTING);
	if (ret < 0)
		return log_error(-1, "Failed to set state to \"%s\"", lxc_state2str(STARTING));
	TRACE("Set container state to \"STARTING\"");

	/* Start of environment variable setup for hooks. */
	ret = setenv("LXC_NAME", name, 1);
	if (ret < 0)
		SYSERROR("Failed to set environment variable: LXC_NAME=%s", name);

	if (conf->rcfile) {
		ret = setenv("LXC_CONFIG_FILE", conf->rcfile, 1);
		if (ret < 0)
			SYSERROR("Failed to set environment variable: LXC_CONFIG_FILE=%s", conf->rcfile);
	}

	if (conf->rootfs.mount) {
		ret = setenv("LXC_ROOTFS_MOUNT", conf->rootfs.mount, 1);
		if (ret < 0)
			SYSERROR("Failed to set environment variable: LXC_ROOTFS_MOUNT=%s", conf->rootfs.mount);
	}

	if (conf->rootfs.path) {
		ret = setenv("LXC_ROOTFS_PATH", conf->rootfs.path, 1);
		if (ret < 0)
			SYSERROR("Failed to set environment variable: LXC_ROOTFS_PATH=%s", conf->rootfs.path);
	}

	if (conf->console.path) {
		ret = setenv("LXC_CONSOLE", conf->console.path, 1);
		if (ret < 0)
			SYSERROR("Failed to set environment variable: LXC_CONSOLE=%s", conf->console.path);
	}

	if (conf->console.log_path) {
		ret = setenv("LXC_CONSOLE_LOGPATH", conf->console.log_path, 1);
		if (ret < 0)
			SYSERROR("Failed to set environment variable: LXC_CONSOLE_LOGPATH=%s", conf->console.log_path);
	}

	if (cgns_supported()) {
		ret = setenv("LXC_CGNS_AWARE", "1", 1);
		if (ret < 0)
			SYSERROR("Failed to set environment variable LXC_CGNS_AWARE=1");
	}

	loglevel = lxc_log_priority_to_string(lxc_log_get_level());
	ret = setenv("LXC_LOG_LEVEL", loglevel, 1);
	if (ret < 0)
		SYSERROR("Set environment variable LXC_LOG_LEVEL=%s", loglevel);

	if (conf->hooks_version == 0)
		ret = setenv("LXC_HOOK_VERSION", "0", 1);
	else
		ret = setenv("LXC_HOOK_VERSION", "1", 1);
	if (ret < 0)
		SYSERROR("Failed to set environment variable LXC_HOOK_VERSION=%u", conf->hooks_version);
	/* End of environment variable setup for hooks. */

	TRACE("Set environment variables");

	ret = run_lxc_hooks(name, "pre-start", conf, NULL);
	if (ret < 0)
		return log_error(-1, "Failed to run lxc.hook.pre-start for container \"%s\"", name);
	TRACE("Ran pre-start hooks");

	/* The signal fd has to be created before forking otherwise if the child
	 * process exits before we setup the signal fd, the event will be lost
	 * and the command will be stuck.
	 */
	handler->sigfd = setup_signal_fd(&handler->oldmask);
	if (handler->sigfd < 0)
		return log_error(-1, "Failed to setup SIGCHLD fd handler.");
	TRACE("Set up signal fd");

	/* Do this after setting up signals since it might unblock SIGWINCH. */
	ret = lxc_terminal_setup(conf);
	if (ret < 0) {
		ERROR("Failed to create console");
		goto out_restore_sigmask;
	}
	TRACE("Created console");

	ret = lxc_terminal_map_ids(conf, &conf->console);
	if (ret < 0) {
		ERROR("Failed to chown console");
		goto out_delete_terminal;
	}
	TRACE("Chowned console");

	handler->cgroup_ops = cgroup_init(handler->conf);
	if (!handler->cgroup_ops) {
		ERROR("Failed to initialize cgroup driver");
		goto out_delete_terminal;
	}
	TRACE("Initialized cgroup driver");

	ret = lxc_read_seccomp_config(conf);
	if (ret < 0)
		return log_error(-1, "Failed loading seccomp policy");
	TRACE("Read seccomp policy");

	ret = lsm_process_prepare(conf, handler->lxcpath);
	if (ret < 0) {
		ERROR("Failed to initialize LSM");
		goto out_delete_terminal;
	}
	TRACE("Initialized LSM");

	INFO("Container \"%s\" is initialized", name);
	handler->monitor_status_fd = move_fd(status_fd);
	return 0;

out_delete_terminal:
	lxc_terminal_delete(&handler->conf->console);

out_restore_sigmask:
	(void)pthread_sigmask(SIG_SETMASK, &handler->oldmask, NULL);

	return -1;
}

void lxc_end(struct lxc_handler *handler)
{
	int ret;
	pid_t self;
	struct lxc_list *cur, *next;
	char *namespaces[LXC_NS_MAX + 1];
	size_t namespace_count = 0;
	const char *name = handler->name;
	struct cgroup_ops *cgroup_ops = handler->cgroup_ops;

	/* The STOPPING state is there for future cleanup code which can take
	 * awhile.
	 */
	lxc_set_state(name, handler, STOPPING);

	self = lxc_raw_getpid();
	for (int i = 0; i < LXC_NS_MAX; i++) {
		if (handler->nsfd[i] < 0)
			continue;

		if (handler->conf->hooks_version == 0)
			ret = asprintf(&namespaces[namespace_count],
				      "%s:/proc/%d/fd/%d", ns_info[i].proc_name,
				      self, handler->nsfd[i]);
		else
			ret = asprintf(&namespaces[namespace_count],
				      "/proc/%d/fd/%d", self, handler->nsfd[i]);
		if (ret < 0) {
			SYSERROR("Failed to allocate memory");
			break;
		}

		if (handler->conf->hooks_version == 0) {
			namespace_count++;
			continue;
		}

		ret = setenv(ns_info[i].env_name, namespaces[namespace_count], 1);
		if (ret < 0)
			SYSERROR("Failed to set environment variable %s=%s",
				 ns_info[i].env_name, namespaces[namespace_count]);
		else
			TRACE("Set environment variable %s=%s",
			      ns_info[i].env_name, namespaces[namespace_count]);

		namespace_count++;
	}
	namespaces[namespace_count] = NULL;

	if (handler->conf->reboot > REBOOT_NONE) {
		ret = setenv("LXC_TARGET", "reboot", 1);
		if (ret < 0)
			SYSERROR("Failed to set environment variable: LXC_TARGET=reboot");
	}

	if (handler->conf->reboot == REBOOT_NONE) {
		ret = setenv("LXC_TARGET", "stop", 1);
		if (ret < 0)
			SYSERROR("Failed to set environment variable: LXC_TARGET=stop");
	}

	if (handler->conf->hooks_version == 0)
		ret = run_lxc_hooks(name, "stop", handler->conf, namespaces);
	else
		ret = run_lxc_hooks(name, "stop", handler->conf, NULL);
	if (ret < 0)
		ERROR("Failed to run \"lxc.hook.stop\" hook");

	while (namespace_count--)
		free(namespaces[namespace_count]);

	lsm_process_cleanup(handler->conf, handler->lxcpath);

	if (cgroup_ops) {
		cgroup_ops->payload_destroy(cgroup_ops, handler);
		cgroup_ops->monitor_destroy(cgroup_ops, handler);
	}

	if (handler->conf->reboot == REBOOT_NONE) {
		/* For all new state clients simply close the command socket.
		 * This will inform all state clients that the container is
		 * STOPPED and also prevents a race between a open()/close() on
		 * the command socket causing a new process to get ECONNREFUSED
		 * because we haven't yet closed the command socket.
		 */
		close_prot_errno_disarm(handler->conf->maincmd_fd);
		TRACE("Closed command socket");

		/* This function will try to connect to the legacy lxc-monitord
		 * state server and only exists for backwards compatibility.
		 */
		lxc_monitor_send_state(name, STOPPED, handler->lxcpath);

		/* The command socket is closed so no one can acces the command
		 * socket anymore so there's no need to lock it.
		 */
		handler->state = STOPPED;
		TRACE("Set container state to \"STOPPED\"");
	} else {
		lxc_set_state(name, handler, STOPPED);
		TRACE("Set container state to \"STOPPED\"");
	}

	/* Avoid lingering namespace references. */
	lxc_put_nsfds(handler);

	ret = run_lxc_hooks(name, "post-stop", handler->conf, NULL);
	if (ret < 0) {
		ERROR("Failed to run lxc.hook.post-stop for container \"%s\"", name);
		if (handler->conf->reboot > REBOOT_NONE) {
			WARN("Container will be stopped instead of rebooted");
			handler->conf->reboot = REBOOT_NONE;

			ret = setenv("LXC_TARGET", "stop", 1);
			if (ret < 0)
				WARN("Failed to set environment variable: LXC_TARGET=stop");
		}
	}

	/* Reset mask set by setup_signal_fd. */
	ret = pthread_sigmask(SIG_SETMASK, &handler->oldmask, NULL);
	if (ret < 0)
		SYSWARN("Failed to restore signal mask");

	lxc_terminal_delete(&handler->conf->console);
	lxc_delete_tty(&handler->conf->ttys);

	/* The command socket is now closed, no more state clients can register
	 * themselves from now on. So free the list of state clients.
	 */
	lxc_list_for_each_safe(cur, &handler->conf->state_clients, next) {
		struct lxc_state_client *client = cur->elem;

		/* Keep state clients that want to be notified about reboots. */
		if ((handler->conf->reboot > REBOOT_NONE) &&
		    (client->states[RUNNING] == 2))
			continue;

		/* close state client socket */
		lxc_list_del(cur);
		close(client->clientfd);
		free(cur->elem);
		free(cur);
	}

	if (handler->conf->ephemeral == 1 && handler->conf->reboot != REBOOT_REQ)
		lxc_destroy_container_on_signal(handler, name);

	lxc_free_handler(handler);
}

void lxc_abort(struct lxc_handler *handler)
{
	int ret = 0;
	int status;

	lxc_set_state(handler->name, handler, ABORTING);

	if (handler->pidfd >= 0) {
		ret = lxc_raw_pidfd_send_signal(handler->pidfd, SIGKILL, NULL, 0);
		if (ret)
			SYSWARN("Failed to send SIGKILL via pidfd %d for process %d",
				handler->pidfd, handler->pid);
	}

	if ((!ret || errno != ESRCH) && handler->pid > 0)
		if (kill(handler->pid, SIGKILL))
			SYSWARN("Failed to send SIGKILL to %d", handler->pid);

	do {
		ret = waitpid(-1, &status, 0);
	} while (ret > 0);
}

static int do_start(void *data)
{
	struct lxc_handler *handler = data;
	__lxc_unused __do_close int data_sock0 = handler->data_sock[0],
					   data_sock1 = handler->data_sock[1];
	__do_close int status_fd = -EBADF;
	int ret;
	uid_t new_uid;
	gid_t new_gid;
	struct lxc_list *iterator;
	uid_t nsuid = 0;
	gid_t nsgid = 0;
	int devnull_fd = -1;

	lxc_sync_fini_parent(handler);

	if (lxc_abstract_unix_recv_fds(data_sock1, &status_fd, 1, NULL, 0) < 0) {
		ERROR("Failed to receive status file descriptor to child process");
		goto out_warn_father;
	}

	/* This prctl must be before the synchro, so if the parent dies before
	 * we set the parent death signal, we will detect its death with the
	 * synchro right after, otherwise we have a window where the parent can
	 * exit before we set the pdeath signal leading to a unsupervized
	 * container.
	 */
	ret = lxc_set_death_signal(SIGKILL, handler->monitor_pid, status_fd);
	if (ret < 0) {
		SYSERROR("Failed to set PR_SET_PDEATHSIG to SIGKILL");
		goto out_warn_father;
	}

	ret = lxc_ambient_caps_up();
	if (ret < 0) {
		ERROR("Failed to raise ambient capabilities");
		goto out_warn_father;
	}

	ret = pthread_sigmask(SIG_SETMASK, &handler->oldmask, NULL);
	if (ret < 0) {
		SYSERROR("Failed to set signal mask");
		goto out_warn_father;
	}

	/* Don't leak the pinfd to the container. */
	close_prot_errno_disarm(handler->pinfd);

	ret = lxc_sync_wait_parent(handler, LXC_SYNC_STARTUP);
	if (ret < 0)
		goto out_warn_father;

	/* Unshare CLONE_NEWNET after CLONE_NEWUSER. See
	 * https://github.com/lxc/lxd/issues/1978.
	 */
	if ((handler->ns_clone_flags & (CLONE_NEWNET | CLONE_NEWUSER)) ==
	    (CLONE_NEWNET | CLONE_NEWUSER)) {
		ret = unshare(CLONE_NEWNET);
		if (ret < 0) {
			SYSERROR("Failed to unshare CLONE_NEWNET");
			goto out_warn_father;
		}
		INFO("Unshared CLONE_NEWNET");
	}

	/* Tell the parent task it can begin to configure the container and wait
	 * for it to finish.
	 */
	ret = lxc_sync_barrier_parent(handler, LXC_SYNC_CONFIGURE);
	if (ret < 0)
		goto out_error;

	if (handler->ns_clone_flags & CLONE_NEWNET) {
		ret = lxc_network_recv_from_parent(handler);
		if (ret < 0) {
			ERROR("Failed to receive veth names from parent");
			goto out_warn_father;
		}
	}

	/* If we are in a new user namespace, become root there to have
	 * privilege over our namespace.
	 */
	if (!lxc_list_empty(&handler->conf->id_map)) {
		if (!handler->conf->root_nsuid_map)
			nsuid = handler->conf->init_uid;

		if (!handler->conf->root_nsgid_map)
			nsgid = handler->conf->init_gid;

		/* Drop groups only after we switched to a valid gid in the new
		 * user namespace.
		 */
		if (!lxc_setgroups(0, NULL) &&
		    (handler->am_root || errno != EPERM))
			goto out_warn_father;

		if (!lxc_switch_uid_gid(nsuid, nsgid))
			goto out_warn_father;

		ret = prctl(PR_SET_DUMPABLE, prctl_arg(1), prctl_arg(0),
			    prctl_arg(0), prctl_arg(0));
		if (ret < 0)
			goto out_warn_father;

		/* set{g,u}id() clears deathsignal */
		ret = lxc_set_death_signal(SIGKILL, handler->monitor_pid, status_fd);
		if (ret < 0) {
			SYSERROR("Failed to set PR_SET_PDEATHSIG to SIGKILL");
			goto out_warn_father;
		}
	}

	ret = access(handler->lxcpath, X_OK);
	if (ret != 0) {
		print_top_failing_dir(handler->lxcpath);
		goto out_warn_father;
	}

	/* In order to checkpoint restore, we need to have everything in the
	 * same mount namespace. However, some containers may not have a
	 * reasonable /dev (in particular, they may not have /dev/null), so we
	 * can't set init's std fds to /dev/null by opening it from inside the
	 * container.
	 *
	 * If that's the case, fall back to using the host's /dev/null. This
	 * means that migration won't work, but at least we won't spew output
	 * where it isn't wanted.
	 */
	if (handler->daemonize && !handler->conf->autodev) {
		char path[PATH_MAX];
<<<<<<< HEAD
		
=======

>>>>>>> 4dab8044
		ret = snprintf(path, sizeof(path), "%s/dev/null",
			       handler->conf->rootfs.mount);
		if (ret < 0 || ret >= sizeof(path))
			goto out_warn_father;
<<<<<<< HEAD
		
=======

>>>>>>> 4dab8044
		ret = access(path, F_OK);
		if (ret != 0) {
			devnull_fd = open_devnull();

			if (devnull_fd < 0)
				goto out_warn_father;
			WARN("Using /dev/null from the host for container init's standard file descriptors. Migration will not work");
		}
	}

	/* Ask father to setup cgroups and wait for him to finish. */
	ret = lxc_sync_barrier_parent(handler, LXC_SYNC_CGROUP);
	if (ret < 0)
		goto out_error;

	/* Unshare cgroup namespace after we have setup our cgroups. If we do it
	 * earlier we end up with a wrong view of /proc/self/cgroup. For
	 * example, assume we unshare(CLONE_NEWCGROUP) first, and then create
	 * the cgroup for the container, say /sys/fs/cgroup/cpuset/lxc/c, then
	 * /proc/self/cgroup would show us:
	 *
	 *	8:cpuset:/lxc/c
	 *
	 * whereas it should actually show
	 *
	 *	8:cpuset:/
	 */
	if (handler->ns_clone_flags & CLONE_NEWCGROUP) {
		ret = unshare(CLONE_NEWCGROUP);
		if (ret < 0) {
			if (errno != EINVAL) {
				SYSERROR("Failed to unshare CLONE_NEWCGROUP");
				goto out_warn_father;
			}

			handler->ns_clone_flags &= ~CLONE_NEWCGROUP;
			SYSINFO("Kernel does not support CLONE_NEWCGROUP");
		} else {
			INFO("Unshared CLONE_NEWCGROUP");
		}
	}

	/* Add the requested environment variables to the current environment to
	 * allow them to be used by the various hooks, such as the start hook
	 * below.
	 */
	lxc_list_for_each(iterator, &handler->conf->environment) {
		ret = putenv((char *)iterator->elem);
		if (ret < 0) {
			SYSERROR("Failed to set environment variable: %s",
				 (char *)iterator->elem);
			goto out_warn_father;
		}
	}

	/* Setup the container, ip, names, utsname, ... */
	ret = lxc_setup(handler);
	if (ret < 0) {
		ERROR("Failed to setup container \"%s\"", handler->name);
		goto out_warn_father;
	}

	/* Set the label to change to when we exec(2) the container's init. */
	ret = lsm_process_label_set(NULL, handler->conf, true);
	if (ret < 0)
		goto out_warn_father;

	/* Set PR_SET_NO_NEW_PRIVS after we changed the lsm label. If we do it
	 * before we aren't allowed anymore.
	 */
	if (handler->conf->no_new_privs) {
		ret = prctl(PR_SET_NO_NEW_PRIVS, prctl_arg(1), prctl_arg(0),
			    prctl_arg(0), prctl_arg(0));
		if (ret < 0) {
			SYSERROR("Could not set PR_SET_NO_NEW_PRIVS to block execve() gainable privileges");
			goto out_warn_father;
		}
		DEBUG("Set PR_SET_NO_NEW_PRIVS to block execve() gainable privileges");
	}

	/* Some init's such as busybox will set sane tty settings on stdin,
	 * stdout, stderr which it thinks is the console. We already set them
	 * the way we wanted on the real terminal, and we want init to do its
	 * setup on its console ie. the pty allocated in lxc_terminal_setup() so
	 * make sure that that pty is stdin,stdout,stderr.
	 */
	 if (handler->conf->console.slave >= 0) {
		 if (handler->daemonize || !handler->conf->is_execute)
			 ret = set_stdfds(handler->conf->console.slave);
		 else
			 ret = lxc_terminal_set_stdfds(handler->conf->console.slave);
		 if (ret < 0) {
			ERROR("Failed to redirect std{in,out,err} to pty file descriptor %d",
			      handler->conf->console.slave);
			goto out_warn_father;
		 }
	 }

	/* If we mounted a temporary proc, then unmount it now. */
	tmp_proc_unmount(handler->conf);

	ret = lxc_seccomp_load(handler->conf);
	if (ret < 0)
		goto out_warn_father;

	ret = lxc_seccomp_send_notifier_fd(&handler->conf->seccomp, data_sock0);
	if (ret < 0) {
		SYSERROR("Failed to send seccomp notify fd to parent");
		goto out_warn_father;
	}

	ret = run_lxc_hooks(handler->name, "start", handler->conf, NULL);
	if (ret < 0) {
		ERROR("Failed to run lxc.hook.start for container \"%s\"",
		      handler->name);
		goto out_warn_father;
	}

	close_prot_errno_disarm(handler->sigfd);

	if (handler->conf->console.slave < 0 && handler->daemonize) {
		if (devnull_fd < 0) {
			devnull_fd = open_devnull();
			if (devnull_fd < 0)
				goto out_warn_father;
		}

		ret = set_stdfds(devnull_fd);
		if (ret < 0) {
			ERROR("Failed to redirect std{in,out,err} to \"/dev/null\"");
			goto out_warn_father;
		}
	}

	close_prot_errno_disarm(devnull_fd);

	setsid();

	if (handler->conf->init_cwd) {
		ret = chdir(handler->conf->init_cwd);
		if (ret < 0) {
			SYSERROR("Could not change directory to \"%s\"",
				 handler->conf->init_cwd);
			goto out_warn_father;
		}
	}

	ret = lxc_sync_barrier_parent(handler, LXC_SYNC_CGROUP_LIMITS);
	if (ret < 0)
		goto out_warn_father;

	/* Reset the environment variables the user requested in a clear
	 * environment.
	 */
	ret = clearenv();
	/* Don't error out though. */
	if (ret < 0)
		SYSERROR("Failed to clear environment.");

	lxc_list_for_each(iterator, &handler->conf->environment) {
		ret = putenv((char *)iterator->elem);
		if (ret < 0) {
			SYSERROR("Failed to set environment variable: %s",
				 (char *)iterator->elem);
			goto out_warn_father;
		}
	}

	ret = putenv("container=lxc");
	if (ret < 0) {
		SYSERROR("Failed to set environment variable: container=lxc");
		goto out_warn_father;
	}

	if (handler->conf->ttys.tty_names) {
		ret = putenv(handler->conf->ttys.tty_names);
		if (ret < 0) {
			SYSERROR("Failed to set environment variable for container ptys");
			goto out_warn_father;
		}
	}

	/* The container has been setup. We can now switch to an unprivileged
	 * uid/gid.
	 */
	new_uid = handler->conf->init_uid;
	new_gid = handler->conf->init_gid;

	/* Avoid unnecessary syscalls. */
	if (new_uid == nsuid)
		new_uid = LXC_INVALID_UID;

	if (new_gid == nsgid)
		new_gid = LXC_INVALID_GID;

	/* If we are in a new user namespace we already dropped all groups when
	 * we switched to root in the new user namespace further above. Only
	 * drop groups if we can, so ensure that we have necessary privilege.
	 */
	if (lxc_list_empty(&handler->conf->id_map))
		#if HAVE_LIBCAP
		if (lxc_proc_cap_is_set(CAP_SETGID, CAP_EFFECTIVE))
		#endif
			if (!lxc_setgroups(0, NULL))
				goto out_warn_father;

	if (!lxc_switch_uid_gid(new_uid, new_gid))
		goto out_warn_father;

	ret = lxc_ambient_caps_down();
	if (ret < 0) {
		ERROR("Failed to clear ambient capabilities");
		goto out_warn_father;
	}

	if (handler->conf->monitor_signal_pdeath != SIGKILL) {
		ret = lxc_set_death_signal(handler->conf->monitor_signal_pdeath,
					   handler->monitor_pid, status_fd);
		if (ret < 0) {
			SYSERROR("Failed to set PR_SET_PDEATHSIG to %d",
				 handler->conf->monitor_signal_pdeath);
			goto out_warn_father;
		}
	}

	/* After this call, we are in error because this ops should not return
	 * as it execs.
	 */
	handler->ops->start(handler, handler->data);

out_warn_father:
	/* We want the parent to know something went wrong, so we return a
	 * special error code.
	 */
	lxc_sync_wake_parent(handler, LXC_SYNC_ERROR);

out_error:
	close_prot_errno_disarm(devnull_fd);

	return -1;
}

static int lxc_recv_ttys_from_child(struct lxc_handler *handler)
{
	int i;
	struct lxc_terminal_info *tty;
	int ret = -1;
	int sock = handler->data_sock[1];
	struct lxc_conf *conf = handler->conf;
	struct lxc_tty_info *ttys = &conf->ttys;

	if (!conf->ttys.max)
		return 0;

	ttys->tty = malloc(sizeof(*ttys->tty) * ttys->max);
	if (!ttys->tty)
		return -1;

	for (i = 0; i < conf->ttys.max; i++) {
		int ttyfds[2];

		ret = lxc_abstract_unix_recv_fds(sock, ttyfds, 2, NULL, 0);
		if (ret < 0)
			break;

		tty = &ttys->tty[i];
		tty->busy = -1;
		tty->master = ttyfds[0];
		tty->slave = ttyfds[1];
		TRACE("Received pty with master fd %d and slave fd %d from child", tty->master, tty->slave);
	}

	if (ret < 0)
		SYSERROR("Failed to receive %zu ttys from child", ttys->max);
	else
		TRACE("Received %zu ttys from child", ttys->max);

	return ret;
}

int resolve_clone_flags(struct lxc_handler *handler)
{
	int i;
	struct lxc_conf *conf = handler->conf;

	for (i = 0; i < LXC_NS_MAX; i++) {
		if (conf->ns_keep) {
			if (!(conf->ns_keep & ns_info[i].clone_flag))
				handler->ns_clone_flags |= ns_info[i].clone_flag;
		} else if (conf->ns_clone) {
			if ((conf->ns_clone & ns_info[i].clone_flag))
				handler->ns_clone_flags |= ns_info[i].clone_flag;
		} else {
			if (i == LXC_NS_USER && lxc_list_empty(&handler->conf->id_map))
				continue;

			if (i == LXC_NS_NET && lxc_requests_empty_network(handler))
				continue;

			if (i == LXC_NS_CGROUP && !cgns_supported())
				continue;

			handler->ns_clone_flags |= ns_info[i].clone_flag;
		}

		if (!conf->ns_share[i])
			continue;

		handler->ns_clone_flags &= ~ns_info[i].clone_flag;
		TRACE("Sharing %s namespace", ns_info[i].proc_name);
	}

	return 0;
}

/* Note that this function is used with clone(CLONE_VM). Some glibc versions
 * used to reset the pid/tid to -1 when CLONE_VM was used without CLONE_THREAD.
 * But since the memory between parent and child is shared on CLONE_VM this
 * would invalidate the getpid() cache that glibc used to maintain and so
 * getpid() in the child would return the parent's pid. This is all fixed in
 * newer glibc versions where the getpid() cache is removed and the pid/tid is
 * not reset anymore.
 * However, if for whatever reason you - dear committer - somehow need to get the
 * pid of the dummy intermediate process for do_share_ns() you need to call
 * lxc_raw_getpid(). The next lxc_raw_clone() call does not employ CLONE_VM and
 * will be fine.
 */
static inline int do_share_ns(void *arg)
{
	int i, flags, ret;
	struct lxc_handler *handler = arg;

	for (i = 0; i < LXC_NS_MAX; i++) {
		if (handler->nsfd[i] < 0)
			continue;

		ret = setns(handler->nsfd[i], 0);
		if (ret < 0) {
			/*
			 * Note that joining a user and/or mount namespace
			 * requires the process is not multithreaded otherwise
			 * setns() will fail here.
			 */
			SYSERROR("Failed to inherit %s namespace",
				 ns_info[i].proc_name);
			return -1;
		}

		DEBUG("Inherited %s namespace", ns_info[i].proc_name);
	}

	flags = handler->ns_on_clone_flags;
	flags |= CLONE_PARENT;
	handler->pid = lxc_raw_clone_cb(do_start, handler, CLONE_PIDFD | flags,
					&handler->pidfd);
	if (handler->pid < 0)
		return -1;

	return 0;
}

<<<<<<< HEAD
static int proc_pidfd_open(pid_t pid)
{
	__do_close_prot_errno int proc_pidfd = -EBADF;
	char path[100];

	snprintf(path, sizeof(path), "/proc/%d", pid);
	proc_pidfd = open(path, O_DIRECTORY | O_RDONLY | O_CLOEXEC);
	if (proc_pidfd < 0) {
		SYSERROR("Failed to open %s", path);
		return -1;
	}

	/* Test whether we can send signals. */
	if (lxc_raw_pidfd_send_signal(proc_pidfd, 0, NULL, 0)) {
		if (errno != ENOSYS)
			SYSERROR("Failed to send signal through pidfd");
		else
			INFO("Sending signals through pidfds not supported on this kernel");
		return -1;
	}

	return move_fd(proc_pidfd);
}

=======
>>>>>>> 4dab8044
/* lxc_spawn() performs crucial setup tasks and clone()s the new process which
 * exec()s the requested container binary.
 * Note that lxc_spawn() runs in the parent namespaces. Any operations performed
 * right here should be double checked if they'd pose a security risk. (For
 * example, any {u}mount() operations performed here will be reflected on the
 * host!)
 */
static int lxc_spawn(struct lxc_handler *handler)
{
	__do_close int data_sock0 = -EBADF, data_sock1 = -EBADF;
	int i, ret;
	char pidstr[20];
	bool wants_to_map_ids;
	struct lxc_list *id_map;
	const char *name = handler->name;
	const char *lxcpath = handler->lxcpath;
	bool share_ns = false;
	struct lxc_conf *conf = handler->conf;
	struct cgroup_ops *cgroup_ops = handler->cgroup_ops;

	id_map = &conf->id_map;
	wants_to_map_ids = !lxc_list_empty(id_map);

	for (i = 0; i < LXC_NS_MAX; i++) {
		if (!conf->ns_share[i])
			continue;

		handler->nsfd[i] = lxc_inherit_namespace(conf->ns_share[i], lxcpath, ns_info[i].proc_name);
		if (handler->nsfd[i] < 0)
			return -1;

		share_ns = true;
	}

	ret = lxc_sync_init(handler);
	if (ret < 0)
		return -1;

	ret = socketpair(AF_UNIX, SOCK_STREAM | SOCK_CLOEXEC, 0,
			 handler->data_sock);
	if (ret < 0)
		goto out_sync_fini;
	data_sock0 = handler->data_sock[0];
	data_sock1 = handler->data_sock[1];

	ret = resolve_clone_flags(handler);
	if (ret < 0)
		goto out_sync_fini;

	if (handler->ns_clone_flags & CLONE_NEWNET) {
		ret = lxc_find_gateway_addresses(handler);
		if (ret) {
			ERROR("Failed to find gateway addresses");
			goto out_sync_fini;
		}
	}

	if (!cgroup_ops->payload_create(cgroup_ops, handler)) {
		ERROR("Failed creating cgroups");
		goto out_delete_net;
	}

	/* If the rootfs is not a blockdev, prevent the container from marking
	 * it readonly.
	 * If the container is unprivileged then skip rootfs pinning.
	 */
	if (!wants_to_map_ids) {
		handler->pinfd = pin_rootfs(conf->rootfs.path);
		if (handler->pinfd == -EBADF)
			INFO("Failed to pin the rootfs for container \"%s\"", handler->name);
	}

	/* Create a process in a new set of namespaces. */
	handler->ns_on_clone_flags = handler->ns_clone_flags;
	if (handler->ns_clone_flags & CLONE_NEWUSER) {
		/* If CLONE_NEWUSER and CLONE_NEWNET was requested, we need to
		 * clone a new user namespace first and only later unshare our
		 * network namespace to ensure that network devices ownership is
		 * set up correctly.
		 */
		handler->ns_on_clone_flags &= ~CLONE_NEWNET;
	}
	/* The cgroup namespace gets unshare()ed not clone()ed. */
	handler->ns_on_clone_flags &= ~CLONE_NEWCGROUP;

	if (share_ns) {
		pid_t attacher_pid;

		attacher_pid = lxc_clone(do_share_ns, handler,
					 CLONE_VFORK | CLONE_VM | CLONE_FILES, NULL);
		if (attacher_pid < 0) {
			SYSERROR(LXC_CLONE_ERROR);
			goto out_delete_net;
		}

		ret = wait_for_pid(attacher_pid);
		if (ret < 0) {
			SYSERROR("Intermediate process failed");
			goto out_delete_net;
		}
	} else {
		handler->pid = lxc_raw_clone_cb(do_start, handler,
						CLONE_PIDFD | handler->ns_on_clone_flags,
						&handler->pidfd);
	}
	if (handler->pid < 0) {
		SYSERROR(LXC_CLONE_ERROR);
		goto out_delete_net;
	}
	TRACE("Cloned child process %d", handler->pid);

	/* Verify that we can actually make use of pidfds. */
	if (!lxc_can_use_pidfd(handler->pidfd))
		close_prot_errno_disarm(handler->pidfd);

	ret = snprintf(pidstr, 20, "%d", handler->pid);
	if (ret < 0 || ret >= 20)
		goto out_delete_net;

	ret = setenv("LXC_PID", pidstr, 1);
	if (ret < 0)
		SYSERROR("Failed to set environment variable: LXC_PID=%s", pidstr);

	ret = snprintf(pidstr, 20, "%d", handler->pid);
	if (ret < 0 || ret >= 20)
		goto out_delete_net;

	ret = setenv("LXC_PID", pidstr, 1);
	if (ret < 0)
		SYSERROR("Failed to set environment variable: LXC_PID=%s", pidstr);

	for (i = 0; i < LXC_NS_MAX; i++)
		if (handler->ns_on_clone_flags & ns_info[i].clone_flag)
			INFO("Cloned %s", ns_info[i].flag_name);

	if (!lxc_try_preserve_namespaces(handler, handler->ns_on_clone_flags, handler->pid)) {
		ERROR("Failed to preserve cloned namespaces for lxc.hook.stop");
		goto out_delete_net;
	}

	lxc_sync_fini_child(handler);

	if (lxc_abstract_unix_send_fds(handler->data_sock[0], &handler->monitor_status_fd, 1, NULL, 0) < 0) {
		ERROR("Failed to send status file descriptor to child process");
		goto out_delete_net;
	}
	close_prot_errno_disarm(handler->monitor_status_fd);

	/* Map the container uids. The container became an invalid userid the
	 * moment it was cloned with CLONE_NEWUSER. This call doesn't change
	 * anything immediately, but allows the container to setuid(0) (0 being
	 * mapped to something else on the host.) later to become a valid uid
	 * again.
	 */
	if (wants_to_map_ids) {
		if (!handler->conf->ns_share[LXC_NS_USER] &&
		    (handler->conf->ns_keep & CLONE_NEWUSER) == 0) {
			ret = lxc_map_ids(id_map, handler->pid);
			if (ret < 0) {
				ERROR("Failed to set up id mapping.");
				goto out_delete_net;
			}
		}
	}

	ret = lxc_sync_wake_child(handler, LXC_SYNC_STARTUP);
	if (ret < 0)
		goto out_delete_net;

	ret = lxc_sync_wait_child(handler, LXC_SYNC_CONFIGURE);
	if (ret < 0)
		goto out_delete_net;

	if (!cgroup_ops->setup_limits_legacy(cgroup_ops, handler->conf, false)) {
		ERROR("Failed to setup cgroup limits for container \"%s\"", name);
		goto out_delete_net;
	}

	if (!cgroup_ops->payload_enter(cgroup_ops, handler)) {
		goto out_delete_net;
	}

	if (!cgroup_ops->payload_delegate_controllers(cgroup_ops)) {
		ERROR("Failed to delegate controllers to payload cgroup");
		goto out_delete_net;
	}

	if (!cgroup_ops->setup_limits(cgroup_ops, handler)) {
		ERROR("Failed to setup cgroup limits for container \"%s\"", name);
		goto out_delete_net;
	}

	if (!cgroup_ops->chown(cgroup_ops, handler->conf))
		goto out_delete_net;

	/* If not done yet, we're now ready to preserve the network namespace */
	if (handler->nsfd[LXC_NS_NET] < 0) {
		ret = lxc_try_preserve_ns(handler->pid, "net");
		if (ret < 0) {
			if (ret != -EOPNOTSUPP) {
				SYSERROR("Failed to preserve net namespace");
				goto out_delete_net;
			}
		} else {
			handler->nsfd[LXC_NS_NET] = ret;
			DEBUG("Preserved net namespace via fd %d", ret);
		}
	}
	ret = lxc_netns_set_nsid(handler->nsfd[LXC_NS_NET]);
	if (ret < 0)
		SYSWARN("Failed to allocate new network namespace id");
	else
		TRACE("Allocated new network namespace id");

	/* Create the network configuration. */
	if (handler->ns_clone_flags & CLONE_NEWNET) {
		ret = lxc_create_network(handler);
		if (ret < 0) {
			ERROR("Failed to create the network");
			goto out_delete_net;
		}

		ret = lxc_network_send_to_child(handler);
		if (ret < 0) {
			ERROR("Failed to send veth names to child");
			goto out_delete_net;
		}
	}

	if (!lxc_list_empty(&conf->procs)) {
		ret = setup_proc_filesystem(&conf->procs, handler->pid);
		if (ret < 0)
			goto out_delete_net;
	}

	/* Tell the child to continue its initialization. We'll get
	 * LXC_SYNC_CGROUP when it is ready for us to setup cgroups.
	 */
	ret = lxc_sync_barrier_child(handler, LXC_SYNC_POST_CONFIGURE);
	if (ret < 0)
		goto out_delete_net;

	if (!lxc_list_empty(&conf->limits)) {
		ret = setup_resource_limits(&conf->limits, handler->pid);
		if (ret < 0) {
			ERROR("Failed to setup resource limits");
			goto out_delete_net;
		}
	}

	ret = lxc_sync_barrier_child(handler, LXC_SYNC_CGROUP_UNSHARE);
	if (ret < 0)
		goto out_delete_net;

	if (!cgroup_ops->setup_limits_legacy(cgroup_ops, handler->conf, true)) {
		ERROR("Failed to setup legacy device cgroup controller limits");
		goto out_delete_net;
	}
	TRACE("Set up legacy device cgroup controller limits");

	if (!cgroup_ops->devices_activate(cgroup_ops, handler)) {
		ERROR("Failed to setup cgroup2 device controller limits");
		goto out_delete_net;
	}
	TRACE("Set up cgroup2 device controller limits");

	if (handler->ns_clone_flags & CLONE_NEWCGROUP) {
		/* Now we're ready to preserve the cgroup namespace */
		ret = lxc_try_preserve_ns(handler->pid, "cgroup");
		if (ret < 0) {
			if (ret != -EOPNOTSUPP) {
				SYSERROR("Failed to preserve cgroup namespace");
				goto out_delete_net;
			}
		} else {
			handler->nsfd[LXC_NS_CGROUP] = ret;
			DEBUG("Preserved cgroup namespace via fd %d", ret);
		}
	}

<<<<<<< HEAD
=======
	cgroup_ops->payload_finalize(cgroup_ops);
	TRACE("Finished setting up cgroups");

>>>>>>> 4dab8044
	/* Run any host-side start hooks */
	ret = run_lxc_hooks(name, "start-host", conf, NULL);
	if (ret < 0) {
		ERROR("Failed to run lxc.hook.start-host");
		goto out_delete_net;
	}

	/* Tell the child to complete its initialization and wait for it to exec
	 * or return an error. (The child will never return
	 * LXC_SYNC_READY_START+1. It will either close the sync pipe, causing
	 * lxc_sync_barrier_child to return success, or return a different
	 * value, causing us to error out).
	 */
	ret = lxc_sync_barrier_child(handler, LXC_SYNC_READY_START);
	if (ret < 0)
		goto out_delete_net;

	if (handler->ns_clone_flags & CLONE_NEWNET) {
		ret = lxc_network_recv_name_and_ifindex_from_child(handler);
		if (ret < 0) {
			ERROR("Failed to receive names and ifindices for network devices from child");
			goto out_delete_net;
		}
	}

	/* Now all networks are created, network devices are moved into place,
	 * and the correct names and ifindices in the respective namespaces have
	 * been recorded. The corresponding structs have now all been filled. So
	 * log them for debugging purposes.
	 */
	lxc_log_configured_netdevs(conf);

	/* Read tty fds allocated by child. */
	ret = lxc_recv_ttys_from_child(handler);
	if (ret < 0) {
		ERROR("Failed to receive tty info from child process");
		goto out_delete_net;
	}

	ret = lxc_seccomp_recv_notifier_fd(&handler->conf->seccomp, data_sock1);
	if (ret < 0) {
		SYSERROR("Failed to receive seccomp notify fd from child");
		goto out_delete_net;
	}

	ret = handler->ops->post_start(handler, handler->data);
	if (ret < 0)
		goto out_abort;

	ret = lxc_set_state(name, handler, RUNNING);
	if (ret < 0) {
		ERROR("Failed to set state to \"%s\"", lxc_state2str(RUNNING));
		goto out_abort;
	}

	lxc_sync_fini(handler);

	return 0;

out_delete_net:
	if (handler->ns_clone_flags & CLONE_NEWNET)
		lxc_delete_network(handler);

out_abort:
	lxc_abort(handler);

out_sync_fini:
	lxc_sync_fini(handler);
	close_prot_errno_disarm(handler->pinfd);

	return -1;
}

int __lxc_start(struct lxc_handler *handler, struct lxc_operations *ops,
		void *data, const char *lxcpath, bool daemonize, int *error_num)
{
	int ret, status;
	const char *name = handler->name;
	struct lxc_conf *conf = handler->conf;
	struct cgroup_ops *cgroup_ops;

	ret = lxc_init(name, handler);
	if (ret < 0) {
		ERROR("Failed to initialize container \"%s\"", name);
		goto out_abort;
	}
	handler->ops = ops;
	handler->data = data;
	handler->daemonize = daemonize;
	cgroup_ops = handler->cgroup_ops;

	if (!attach_block_device(handler->conf)) {
		ERROR("Failed to attach block device");
		ret = -1;
		goto out_abort;
	}

	if (!cgroup_ops->monitor_create(cgroup_ops, handler)) {
		ERROR("Failed to create monitor cgroup");
		ret = -1;
		goto out_abort;
	}

	if (!cgroup_ops->monitor_enter(cgroup_ops, handler)) {
		ERROR("Failed to enter monitor cgroup");
		ret = -1;
		goto out_abort;
	}

	if (!cgroup_ops->monitor_delegate_controllers(cgroup_ops)) {
		ERROR("Failed to delegate controllers to monitor cgroup");
		ret = -1;
		goto out_abort;
	}

	if (geteuid() == 0 && !lxc_list_empty(&conf->id_map)) {
		/* If the backing store is a device, mount it here and now. */
		if (rootfs_is_blockdev(conf)) {
			ret = unshare(CLONE_NEWNS);
			if (ret < 0) {
				ERROR("Failed to unshare CLONE_NEWNS");
				goto out_abort;
			}
			INFO("Unshared CLONE_NEWNS");

			remount_all_slave();
			ret = lxc_setup_rootfs_prepare_root(conf, name, lxcpath);
			if (ret < 0) {
				ERROR("Error setting up rootfs mount as root before spawn");
				goto out_abort;
			}
			INFO("Set up container rootfs as host root");
		}
	}

	ret = lxc_spawn(handler);
	if (ret < 0) {
		ERROR("Failed to spawn container \"%s\"", name);
		goto out_detach_blockdev;
	}

	handler->conf->reboot = REBOOT_NONE;

	ret = lxc_poll(name, handler);
	if (ret) {
		ERROR("LXC mainloop exited with error: %d", ret);
		goto out_delete_network;
	}

	if (!handler->init_died && handler->pid > 0) {
		ERROR("Child process is not killed");
		ret = -1;
		goto out_delete_network;
	}

	status = lxc_wait_for_pid_status(handler->pid);
	if (status < 0)
		SYSERROR("Failed to retrieve status for %d", handler->pid);

	/* If the child process exited but was not signaled, it didn't call
	 * reboot. This should mean it was an lxc-execute which simply exited.
	 * In any case, treat it as a 'halt'.
	 */
	if (WIFSIGNALED(status)) {
		switch(WTERMSIG(status)) {
		case SIGINT: /* halt */
			DEBUG("Container \"%s\" is halting", name);
			break;
		case SIGHUP: /* reboot */
			DEBUG("Container \"%s\" is rebooting", name);
			handler->conf->reboot = REBOOT_REQ;
			break;
		case SIGSYS: /* seccomp */
			DEBUG("Container \"%s\" violated its seccomp policy", name);
			break;
		default:
			DEBUG("Unknown exit status for container \"%s\" init %d", name, WTERMSIG(status));
			break;
		}
	}

	ret = lxc_restore_phys_nics_to_netns(handler);
	if (ret < 0)
		ERROR("Failed to move physical network devices back to parent network namespace");

	close_prot_errno_disarm(handler->pinfd);

	lxc_monitor_send_exit_code(name, status, handler->lxcpath);
	lxc_error_set_and_log(handler->pid, status);
	if (error_num)
		*error_num = handler->exit_status;

/* These are not the droids you are looking for. */
__private_goto1:
	lxc_delete_network(handler);

__private_goto2:
	detach_block_device(handler->conf);

__private_goto3:
	lxc_end(handler);

	return ret;

/* These are the droids you are looking for. */
out_abort:
	lxc_abort(handler);
	goto __private_goto3;

out_detach_blockdev:
	lxc_abort(handler);
	goto __private_goto2;

out_delete_network:
	lxc_abort(handler);
	goto __private_goto1;
}

struct start_args {
	char *const *argv;
};

static int start(struct lxc_handler *handler, void* data)
{
	struct start_args *arg = data;

	NOTICE("Exec'ing \"%s\"", arg->argv[0]);

	execvp(arg->argv[0], arg->argv);
	SYSERROR("Failed to exec \"%s\"", arg->argv[0]);
	return 0;
}

static int post_start(struct lxc_handler *handler, void* data)
{
	struct start_args *arg = data;

	NOTICE("Started \"%s\" with pid \"%d\"", arg->argv[0], handler->pid);
	return 0;
}

static struct lxc_operations start_ops = {
	.start = start,
	.post_start = post_start
};

int lxc_start(char *const argv[], struct lxc_handler *handler,
	      const char *lxcpath, bool daemonize, int *error_num)
{
	struct start_args start_arg = {
		.argv = argv,
	};

	TRACE("Doing lxc_start");
	return __lxc_start(handler, &start_ops, &start_arg, lxcpath, daemonize, error_num);
}

static void lxc_destroy_container_on_signal(struct lxc_handler *handler,
					    const char *name)
{
	char destroy[PATH_MAX];
	struct lxc_container *c;
	int ret = 0;
	bool bret = true;

	if (handler->conf->rootfs.path && handler->conf->rootfs.mount) {
		bret = do_destroy_container(handler);
		if (!bret) {
			ERROR("Error destroying rootfs for container \"%s\"", name);
			return;
		}
	}
	INFO("Destroyed rootfs for container \"%s\"", name);

	ret = snprintf(destroy, PATH_MAX, "%s/%s", handler->lxcpath, name);
	if (ret < 0 || ret >= PATH_MAX) {
		ERROR("Error destroying directory for container \"%s\"", name);
		return;
	}

	c = lxc_container_new(name, handler->lxcpath);
	if (c) {
		if (container_disk_lock(c)) {
			INFO("Could not update lxc_snapshots file");
			lxc_container_put(c);
		} else {
			mod_all_rdeps(c, false);
			container_disk_unlock(c);
			lxc_container_put(c);
		}
	}

	if (!handler->am_root)
		ret = userns_exec_full(handler->conf, lxc_rmdir_onedev_wrapper,
				       destroy, "lxc_rmdir_onedev_wrapper");
	else
		ret = lxc_rmdir_onedev(destroy, NULL);

	if (ret < 0) {
		ERROR("Error destroying directory for container \"%s\"", name);
		return;
	}
	INFO("Destroyed directory for container \"%s\"", name);
}

static int lxc_rmdir_onedev_wrapper(void *data)
{
	char *arg = (char *) data;
	return lxc_rmdir_onedev(arg, NULL);
}

static bool do_destroy_container(struct lxc_handler *handler)
{
	int ret;

	if (!handler->am_root) {
		ret = userns_exec_full(handler->conf, storage_destroy_wrapper,
				       handler->conf, "storage_destroy_wrapper");
		if (ret < 0)
			return false;

		return true;
	}

	return storage_destroy(handler->conf);
}<|MERGE_RESOLUTION|>--- conflicted
+++ resolved
@@ -1165,20 +1165,12 @@
 	 */
 	if (handler->daemonize && !handler->conf->autodev) {
 		char path[PATH_MAX];
-<<<<<<< HEAD
-		
-=======
-
->>>>>>> 4dab8044
+
 		ret = snprintf(path, sizeof(path), "%s/dev/null",
 			       handler->conf->rootfs.mount);
 		if (ret < 0 || ret >= sizeof(path))
 			goto out_warn_father;
-<<<<<<< HEAD
-		
-=======
-
->>>>>>> 4dab8044
+
 		ret = access(path, F_OK);
 		if (ret != 0) {
 			devnull_fd = open_devnull();
@@ -1540,33 +1532,6 @@
 	return 0;
 }
 
-<<<<<<< HEAD
-static int proc_pidfd_open(pid_t pid)
-{
-	__do_close_prot_errno int proc_pidfd = -EBADF;
-	char path[100];
-
-	snprintf(path, sizeof(path), "/proc/%d", pid);
-	proc_pidfd = open(path, O_DIRECTORY | O_RDONLY | O_CLOEXEC);
-	if (proc_pidfd < 0) {
-		SYSERROR("Failed to open %s", path);
-		return -1;
-	}
-
-	/* Test whether we can send signals. */
-	if (lxc_raw_pidfd_send_signal(proc_pidfd, 0, NULL, 0)) {
-		if (errno != ENOSYS)
-			SYSERROR("Failed to send signal through pidfd");
-		else
-			INFO("Sending signals through pidfds not supported on this kernel");
-		return -1;
-	}
-
-	return move_fd(proc_pidfd);
-}
-
-=======
->>>>>>> 4dab8044
 /* lxc_spawn() performs crucial setup tasks and clone()s the new process which
  * exec()s the requested container binary.
  * Note that lxc_spawn() runs in the parent namespaces. Any operations performed
@@ -1690,14 +1655,6 @@
 	if (ret < 0)
 		SYSERROR("Failed to set environment variable: LXC_PID=%s", pidstr);
 
-	ret = snprintf(pidstr, 20, "%d", handler->pid);
-	if (ret < 0 || ret >= 20)
-		goto out_delete_net;
-
-	ret = setenv("LXC_PID", pidstr, 1);
-	if (ret < 0)
-		SYSERROR("Failed to set environment variable: LXC_PID=%s", pidstr);
-
 	for (i = 0; i < LXC_NS_MAX; i++)
 		if (handler->ns_on_clone_flags & ns_info[i].clone_flag)
 			INFO("Cloned %s", ns_info[i].flag_name);
@@ -1847,12 +1804,9 @@
 		}
 	}
 
-<<<<<<< HEAD
-=======
 	cgroup_ops->payload_finalize(cgroup_ops);
 	TRACE("Finished setting up cgroups");
 
->>>>>>> 4dab8044
 	/* Run any host-side start hooks */
 	ret = run_lxc_hooks(name, "start-host", conf, NULL);
 	if (ret < 0) {
