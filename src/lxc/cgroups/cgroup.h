/* SPDX-License-Identifier: LGPL-2.1+ */

#ifndef __LXC_CGROUP_H
#define __LXC_CGROUP_H

#include "config.h"

#include <stdbool.h>
#include <stddef.h>
#include <linux/types.h>
#include <sys/types.h>
#include <linux/magic.h>

#include "af_unix.h"
#include "compiler.h"
#include "macro.h"
#include "memory_utils.h"

#define DEFAULT_CGROUP_MOUNTPOINT_RELATIVE "sys/fs/cgroup"
#define DEFAULT_CGROUP_MOUNTPOINT "/sys/fs/cgroup"
#define DEFAULT_PAYLOAD_CGROUP_PREFIX "lxc.payload."
#define DEFAULT_MONITOR_CGROUP_PREFIX "lxc.monitor."
#define DEFAULT_PAYLOAD_CGROUP "payload"
#define DEFAULT_MONITOR_CGROUP "monitor"
#define CGROUP_CREATE_RETRY "-NNNN"
#define CGROUP_CREATE_RETRY_LEN (STRLITERALLEN(CGROUP_CREATE_RETRY))
#define CGROUP_PIVOT "lxc.pivot"

struct lxc_handler;
struct lxc_conf;

typedef enum {
        CGROUP_LAYOUT_UNKNOWN = -1,
        CGROUP_LAYOUT_LEGACY  =  0,
        CGROUP_LAYOUT_HYBRID  =  1,
        CGROUP_LAYOUT_UNIFIED =  2,
} cgroup_layout_t;

static inline const char *cgroup_layout_name(cgroup_layout_t layout)
{
	switch (layout) {
	case CGROUP_LAYOUT_LEGACY:
		return "legacy";
	case CGROUP_LAYOUT_HYBRID:
		return "hybrid";
	case CGROUP_LAYOUT_UNIFIED:
		return "unified";
	case CGROUP_LAYOUT_UNKNOWN:
		break;
	}

	return "unknown";
}

typedef enum {
	LEGACY_HIERARCHY  = CGROUP_SUPER_MAGIC,
	UNIFIED_HIERARCHY = CGROUP2_SUPER_MAGIC,
} cgroupfs_type_magic_t;

static inline const char *cgroup_hierarchy_name(cgroupfs_type_magic_t type)
{
	switch (type) {
	case LEGACY_HIERARCHY:
		return "legacy";
	case UNIFIED_HIERARCHY:
		return "unified";
	}

	return "unknown";
}

#define DEVICES_CONTROLLER (1U << 0)
#define FREEZER_CONTROLLER (1U << 1)

/*
 * This is the maximum length of a cgroup controller in the kernel.
 * This includes the \0 byte.
 */
#define MAX_CGROUP_ROOT_NAMELEN 64

/* That's plenty of hierarchies. */
#define CGROUP_CTX_MAX_FD 20

struct cgroup_fd {
	__s32 layout;
	__u32 utilities;
	__s32 type;
	__s32 fd;
	char controller[MAX_CGROUP_ROOT_NAMELEN];
} __attribute__((aligned(8)));

struct cgroup_ctx {
	__s32 layout;
	__u32 utilities;
	__u32 fd_len;
	__s32 fd[CGROUP_CTX_MAX_FD];
} __attribute__((aligned(8)));

/* A descriptor for a mounted hierarchy
 *
 * @controllers
 * - legacy hierarchy
 *   Either NULL, or a null-terminated list of all the co-mounted controllers.
 * - unified hierarchy
 *   Either NULL, or a null-terminated list of all enabled controllers.
 *
 * @at_mnt
 * - The at_mnt we will use.
 * - legacy hierarchy
 *   It will be either /sys/fs/cgroup/controller or
 *   /sys/fs/cgroup/controllerlist.
 * - unified hierarchy
 *   It will either be /sys/fs/cgroup or /sys/fs/cgroup/<mountpoint-name>
 *   depending on whether this is a hybrid cgroup layout (mix of legacy and
 *   unified hierarchies) or a pure unified cgroup layout.
 *
 * @at_base
 * - The cgroup under which the container cgroup path
 *   is created. This will be either the caller's cgroup (if not root), or
 *   init's cgroup (if root).
 *
 * @path_con
 * - The full path to the container's cgroup.
 *
 * @path_lim
 * - The full path to the container's limiting cgroup. May simply point to
 *   path_con.
 *
 * @version
 * - legacy hierarchy
 *   If the hierarchy is a legacy hierarchy this will be set to
 *   CGROUP_SUPER_MAGIC.
 * - unified hierarchy
 *   If the hierarchy is a unified hierarchy this will be set to
 *   CGROUP2_SUPER_MAGIC.
 */
struct hierarchy {
	cgroupfs_type_magic_t fs_type;

	/* File descriptor for the container's cgroup @path_con. */
	int dfd_con;
	char *path_con;

	/*
	 * File descriptor for the container's limiting cgroup
	 * @path_lim.
	 * Will be equal to @dfd_con if no limiting cgroup has been requested.
	 */
	int dfd_lim;
	char *path_lim;

	/* File descriptor for the monitor's cgroup. */
	int dfd_mon;

	/* File descriptor for the controller's mountpoint @at_mnt. */
	int dfd_mnt;
	char *at_mnt;

	/* File descriptor for the controller's base cgroup path @at_base. */
	int dfd_base;
	char *at_base;

	struct /* unified hierarchy specific */ {
		char **delegate;
		unsigned int utilities;
	};

	char **controllers;
<<<<<<< HEAD
	char *mountpoint;
	char *container_base_path;
	char *container_full_path;
	char *container_limit_path;
	char *monitor_full_path;
	int version;

	/* cgroup2 only */
	unsigned int bpf_device_controller:1;
	unsigned int freezer_controller:1;

	/* container cgroup fd */
	int cgfd_con;
	/* limiting cgroup fd (may be equal to cgfd_con if not separated) */
	int cgfd_limit;
	/* monitor cgroup fd */
	int cgfd_mon;
=======
>>>>>>> bc77c384
};

static inline bool device_utility_controller(const struct hierarchy *h)
{
	if (h->fs_type == UNIFIED_HIERARCHY && (h->utilities & DEVICES_CONTROLLER))
		return true;
	return false;
}

static inline bool freezer_utility_controller(const struct hierarchy *h)
{
	if (h->fs_type == UNIFIED_HIERARCHY && (h->utilities & FREEZER_CONTROLLER))
		return true;
	return false;
}

struct cgroup_ops {
	/* string constant */
	const char *driver;

	/* string constant */
	const char *version;

	/*
	 * File descriptor for the host's cgroupfs mount.  On
	 * CGROUP_LAYOUT_LEGACY or CGROUP_LAYOUT_HYBRID hybrid systems
	 * @dfd_mnt_cgroupfs_host will be a tmpfs fd and the individual
	 * controllers will be cgroupfs fds. On CGROUP_LAYOUT_UNIFIED it will
	 * be a cgroupfs fd itself.
	 *
	 * So for CGROUP_LAYOUT_LEGACY or CGROUP_LAYOUT_HYBRID we allow
	 * mountpoint crossing iff we cross from a tmpfs into a cgroupfs mount.
	 * */
	int dfd_mnt;

	/* What controllers is the container supposed to use. */
	char **cgroup_use;
	char *cgroup_pattern;
	char *container_cgroup;
	char *container_limit_cgroup;
	char *monitor_cgroup;

	/* @hierarchies
	 * - A NULL-terminated array of struct hierarchy, one per legacy
	 *   hierarchy. No duplicates. First sufficient, writeable mounted
	 *   hierarchy wins.
	 */
	struct hierarchy **hierarchies;
	/* Pointer to the unified hierarchy. Do not free! */
	struct hierarchy *unified;

	/*
	 * @cgroup2_devices
	 * bpf program to limit device access; only applicable to privileged
	 * containers.
	 */
	struct bpf_program *cgroup2_devices;

	/*
	 * @cgroup_layout
	 * - What cgroup layout the container is running with.
	 *   - CGROUP_LAYOUT_UNKNOWN
	 *     The cgroup layout could not be determined. This should be treated
	 *     as an error condition.
	 *   - CGROUP_LAYOUT_LEGACY
	 *     The container is running with all controllers mounted into legacy
	 *     cgroup hierarchies.
	 *   - CGROUP_LAYOUT_HYBRID
	 *     The container is running with at least one controller mounted
	 *     into a legacy cgroup hierarchy and a mountpoint for the unified
	 *     hierarchy. The unified hierarchy can be empty (no controllers
	 *     enabled) or non-empty (controllers enabled).
	 *   - CGROUP_LAYOUT_UNIFIED
	 *     The container is running on a pure unified cgroup hierarchy. The
	 *     unified hierarchy can be empty (no controllers enabled) or
	 *     non-empty (controllers enabled).
	 */
	cgroup_layout_t cgroup_layout;

	int (*data_init)(struct cgroup_ops *ops);
	void (*payload_destroy)(struct cgroup_ops *ops, struct lxc_handler *handler);
	void (*monitor_destroy)(struct cgroup_ops *ops, struct lxc_handler *handler);
	bool (*monitor_create)(struct cgroup_ops *ops, struct lxc_handler *handler);
	bool (*monitor_enter)(struct cgroup_ops *ops, struct lxc_handler *handler);
	bool (*payload_create)(struct cgroup_ops *ops, struct lxc_handler *handler);
	bool (*payload_enter)(struct cgroup_ops *ops, struct lxc_handler *handler);
	const char *(*get_cgroup)(struct cgroup_ops *ops, const char *controller);
	bool (*criu_escape)(const struct cgroup_ops *ops, struct lxc_conf *conf);
	int (*criu_num_hierarchies)(struct cgroup_ops *ops);
	bool (*criu_get_hierarchies)(struct cgroup_ops *ops, int n, char ***out);
	int (*set)(struct cgroup_ops *ops, const char *filename,
		   const char *value, const char *name, const char *lxcpath);
	int (*get)(struct cgroup_ops *ops, const char *filename, char *value,
		   size_t len, const char *name, const char *lxcpath);
	int (*freeze)(struct cgroup_ops *ops, int timeout);
	int (*unfreeze)(struct cgroup_ops *ops, int timeout);
	bool (*setup_limits_legacy)(struct cgroup_ops *ops,
				    struct lxc_conf *conf, bool with_devices);
	bool (*setup_limits)(struct cgroup_ops *ops, struct lxc_handler *handler);
	bool (*chown)(struct cgroup_ops *ops, struct lxc_conf *conf);
	bool (*attach)(struct cgroup_ops *ops, const struct lxc_conf *conf,
		       const char *name, const char *lxcpath, pid_t pid);
<<<<<<< HEAD
	bool (*mount)(struct cgroup_ops *ops, struct lxc_conf *conf, int type);
=======
	bool (*mount)(struct cgroup_ops *ops, struct lxc_handler *handler, int type);
>>>>>>> bc77c384
	bool (*devices_activate)(struct cgroup_ops *ops,
				 struct lxc_handler *handler);
	bool (*monitor_delegate_controllers)(struct cgroup_ops *ops);
	bool (*payload_delegate_controllers)(struct cgroup_ops *ops);
	void (*finalize)(struct cgroup_ops *ops);
	const char *(*get_limit_cgroup)(struct cgroup_ops *ops, const char *controller);
};

__hidden extern struct cgroup_ops *cgroup_init(struct lxc_conf *conf);

__hidden extern void cgroup_exit(struct cgroup_ops *ops);
define_cleanup_function(struct cgroup_ops *, cgroup_exit);
#define __cleanup_cgroup_ops call_cleaner(cgroup_exit)

__hidden extern int cgroup_attach(const struct lxc_conf *conf, const char *name,
				  const char *lxcpath, pid_t pid);
__hidden extern int cgroup_get(const char *name, const char *lxcpath,
                               const char *key, char *buf, size_t len);
__hidden extern int cgroup_set(const char *name, const char *lxcpath,
			       const char *key, const char *value);
__hidden extern int cgroup_freeze(const char *name, const char *lxcpath, int timeout);
__hidden extern int cgroup_unfreeze(const char *name, const char *lxcpath, int timeout);
__hidden extern int __cgroup_unfreeze(int unified_fd, int timeout);

static inline bool pure_unified_layout(const struct cgroup_ops *ops)
{
	return ops->cgroup_layout == CGROUP_LAYOUT_UNIFIED;
}

static inline int cgroup_unified_fd(const struct cgroup_ops *ops)
{
	if (!ops->unified)
		return -EBADF;

	return ops->unified->dfd_con;
}

#define make_cgroup_path(__hierarchy, __first, ...)                    \
	({                                                             \
		const struct hierarchy *__h = __hierarchy;             \
		must_make_path(DEFAULT_CGROUP_MOUNTPOINT, __h->at_mnt, \
			       __first, __VA_ARGS__);                  \
	})

static inline void put_cgroup_ctx(struct cgroup_ctx *ctx)
{
	if (!IS_ERR_OR_NULL(ctx)) {
		for (__u32 idx = 0; idx < ctx->fd_len; idx++)
			close_prot_errno_disarm(ctx->fd[idx]);
	}
}
define_cleanup_function(struct cgroup_ctx *, put_cgroup_ctx);

static inline int prepare_cgroup_ctx(struct cgroup_ops *ops,
				     struct cgroup_ctx *ctx)
{
	__u32 idx;

	if (!ops)
		return ret_errno(ENOENT);

	/* Always let the client now what cgroup layout we're dealing with. */
	ctx->layout = ops->cgroup_layout;

	/* No writable cgroup hierarchies. */
	if (!ops->hierarchies)
		return 0;

	for (idx = 0; ops->hierarchies[idx]; idx++) {
		if (idx >= CGROUP_CTX_MAX_FD)
			return ret_errno(E2BIG);

		ctx->fd[idx] = ops->hierarchies[idx]->dfd_con;
	}
	ctx->fd_len = idx;

	if (ops->unified && ops->unified->dfd_con > 0)
		ctx->utilities = ops->unified->utilities;

	return 0;
}
__hidden extern int prepare_cgroup_fd(const struct cgroup_ops *ops,
				      struct cgroup_fd *fd, bool limit);

#endif /* __LXC_CGROUP_H */<|MERGE_RESOLUTION|>--- conflicted
+++ resolved
@@ -166,26 +166,6 @@
 	};
 
 	char **controllers;
-<<<<<<< HEAD
-	char *mountpoint;
-	char *container_base_path;
-	char *container_full_path;
-	char *container_limit_path;
-	char *monitor_full_path;
-	int version;
-
-	/* cgroup2 only */
-	unsigned int bpf_device_controller:1;
-	unsigned int freezer_controller:1;
-
-	/* container cgroup fd */
-	int cgfd_con;
-	/* limiting cgroup fd (may be equal to cgfd_con if not separated) */
-	int cgfd_limit;
-	/* monitor cgroup fd */
-	int cgfd_mon;
-=======
->>>>>>> bc77c384
 };
 
 static inline bool device_utility_controller(const struct hierarchy *h)
@@ -288,11 +268,7 @@
 	bool (*chown)(struct cgroup_ops *ops, struct lxc_conf *conf);
 	bool (*attach)(struct cgroup_ops *ops, const struct lxc_conf *conf,
 		       const char *name, const char *lxcpath, pid_t pid);
-<<<<<<< HEAD
-	bool (*mount)(struct cgroup_ops *ops, struct lxc_conf *conf, int type);
-=======
 	bool (*mount)(struct cgroup_ops *ops, struct lxc_handler *handler, int type);
->>>>>>> bc77c384
 	bool (*devices_activate)(struct cgroup_ops *ops,
 				 struct lxc_handler *handler);
 	bool (*monitor_delegate_controllers)(struct cgroup_ops *ops);
