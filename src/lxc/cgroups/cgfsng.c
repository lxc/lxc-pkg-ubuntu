--- conflicted
+++ resolved
@@ -279,14 +279,7 @@
 /* Turn cpumask into simple, comma-separated cpulist. */
 static char *lxc_cpumask_to_cpulist(uint32_t *bitarr, size_t nbits)
 {
-<<<<<<< HEAD
-	int ret;
-	size_t i;
-	char *tmp = NULL;
-	char **cpulist = NULL;
-=======
 	__do_free_string_list char **cpulist = NULL;
->>>>>>> 4dab8044
 	char numstr[INTTYPE_TO_STRLEN(size_t)] = {0};
 	int ret;
 
@@ -306,10 +299,7 @@
 	if (!cpulist)
 		return ret_set_errno(NULL, ENOMEM);
 
-	tmp = lxc_string_join(",", (const char **)cpulist, false);
-	lxc_free_array((void **)cpulist, free);
-
-	return tmp;
+	return lxc_string_join(",", (const char **)cpulist, false);
 }
 
 static ssize_t get_max_cpus(char *cpulist)
@@ -442,13 +432,6 @@
 	} else {
 		cpulist = move_ptr(posscpus);
 		TRACE("Removed isolated or offline cpus from cpuset");
-<<<<<<< HEAD
-	}
-	if (!cpulist) {
-		ERROR("Failed to create cpu list");
-		return false;
-=======
->>>>>>> 4dab8044
 	}
 	if (!cpulist)
 		return log_error_errno(false, errno, "Failed to create cpu list");
@@ -1505,12 +1488,7 @@
 		destuid = 0;
 
 	for (int i = 0; arg->hierarchies[i]; i++) {
-<<<<<<< HEAD
-		__do_free char *fullpath = NULL;
-		char *path = arg->hierarchies[i]->container_full_path;
-=======
 		int dirfd = arg->hierarchies[i]->cgfd_con;
->>>>>>> 4dab8044
 
 		(void)fchowmodat(dirfd, "", destuid, nsgid, 0775);
 
@@ -1706,18 +1684,12 @@
 				      struct lxc_handler *handler,
 				      const char *root, int type)
 {
-<<<<<<< HEAD
-	__do_free char *tmpfspath = NULL;
-	int ret;
-	bool has_cgns = false, retval = false, wants_force_mount = false;
-=======
 	__do_free char *cgroup_root = NULL;
 	bool has_cgns = false, wants_force_mount = false;
 	int ret;
 
 	if (!ops)
 		return ret_set_errno(false, ENOENT);
->>>>>>> 4dab8044
 
 	if (!ops->hierarchies)
 		return true;
@@ -1818,40 +1790,13 @@
 			return false;
 	}
 
-<<<<<<< HEAD
-	path = must_make_path(dirname, "cgroup.procs", NULL);
-	ret = lxc_count_file_lines(path);
-	if (ret != -1)
-		count += ret;
-
-	return count;
-}
-
-__cgfsng_ops static int cgfsng_nrtasks(struct cgroup_ops *ops)
-{
-	__do_free char *path = NULL;
-
-	if (!ops->container_cgroup || !ops->hierarchies)
-		return -1;
-
-	path = must_make_path(ops->hierarchies[0]->container_full_path, NULL);
-	return recursive_count_nrtasks(path);
-=======
 	return true;
->>>>>>> 4dab8044
 }
 
 /* Only root needs to escape to the cgroup of its init. */
 __cgfsng_ops static bool cgfsng_escape(const struct cgroup_ops *ops,
 				       struct lxc_conf *conf)
 {
-<<<<<<< HEAD
-	if (geteuid() || !ops->hierarchies)
-		return true;
-
-	for (int i = 0; ops->hierarchies[i]; i++) {
-		int ret;
-=======
 	if (!ops)
 		return ret_set_errno(false, ENOENT);
 
@@ -1865,7 +1810,6 @@
 		return true;
 
 	for (int i = 0; ops->hierarchies[i]; i++) {
->>>>>>> 4dab8044
 		__do_free char *fullpath = NULL;
 		int ret;
 
@@ -2784,13 +2728,6 @@
 	return true;
 }
 
-<<<<<<< HEAD
-__cgfsng_ops static bool cgfsng_setup_limits(struct cgroup_ops *ops,
-					     struct lxc_conf *conf,
-					     bool do_devices)
-{
-	if (!__cg_legacy_setup_limits(ops, &conf->cgroup, do_devices))
-=======
 bool __cgfsng_delegate_controllers(struct cgroup_ops *ops, const char *cgroup)
 {
 	__do_free char *add_controllers = NULL, *base_path = NULL;
@@ -2826,7 +2763,6 @@
 
 	parts = lxc_string_split(cgroup, '/');
 	if (!parts)
->>>>>>> 4dab8044
 		return false;
 
 	parts_len = lxc_array_len((void **)parts);
@@ -3195,11 +3131,7 @@
 	memset(cgfsng_ops, 0, sizeof(struct cgroup_ops));
 	cgfsng_ops->cgroup_layout = CGROUP_LAYOUT_UNKNOWN;
 
-<<<<<<< HEAD
-	if (!cg_init(cgfsng_ops, conf))
-=======
 	if (cg_init(cgfsng_ops, conf))
->>>>>>> 4dab8044
 		return NULL;
 
 	cgfsng_ops->data_init = cgfsng_data_init;
