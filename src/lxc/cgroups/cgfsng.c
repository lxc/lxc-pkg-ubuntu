--- conflicted
+++ resolved
@@ -45,10 +45,7 @@
 #include "memory_utils.h"
 #include "mount_utils.h"
 #include "storage/storage.h"
-<<<<<<< HEAD
-=======
 #include "string_utils.h"
->>>>>>> bc77c384
 #include "syscall_wrappers.h"
 #include "utils.h"
 
@@ -124,15 +121,6 @@
 		 * from cgroup to cgroup2.
 		 */
 		if (pure_unified_layout(ops)) {
-<<<<<<< HEAD
-			if (strcmp(controller, "devices") == 0) {
-				if (ops->unified->bpf_device_controller)
-					return ops->unified;
-
-				break;
-			} else if (strcmp(controller, "freezer") == 0) {
-				if (ops->unified->freezer_controller)
-=======
 			if (strequal(controller, "devices")) {
 				if (device_utility_controller(ops->unified))
 					return ops->unified;
@@ -140,7 +128,6 @@
 				break;
 			} else if (strequal(controller, "freezer")) {
 				if (freezer_utility_controller(ops->unified))
->>>>>>> bc77c384
 					return ops->unified;
 
 				break;
@@ -159,12 +146,6 @@
 	return ret_set_errno(NULL, ENOENT);
 }
 
-<<<<<<< HEAD
-/* Taken over modified from the kernel sources. */
-#define NBITS 32 /* bits in uint32_t */
-#define DIV_ROUND_UP(n, d) (((n) + (d)-1) / (d))
-#define BITS_TO_LONGS(nr) DIV_ROUND_UP(nr, NBITS)
-=======
 int prepare_cgroup_fd(const struct cgroup_ops *ops, struct cgroup_fd *fd, bool limit)
 {
 	int dfd;
@@ -180,7 +161,6 @@
 	 */
 	if (fd->type != 0 && (cgroupfs_type_magic_t)fd->type != h->fs_type)
 		return ret_errno(EINVAL);
->>>>>>> bc77c384
 
 	if (limit)
 		dfd = h->dfd_con;
@@ -263,59 +243,19 @@
 static int lxc_cpumask_update(char *buf, __u32 *bitarr, __u32 last_set_bit,
 			      bool clear)
 {
-<<<<<<< HEAD
-	__do_free char *cpulist = NULL, *fpath = NULL, *isolcpus = NULL,
-		       *offlinecpus = NULL, *posscpus = NULL;
-	__do_free uint32_t *isolmask = NULL, *offlinemask = NULL,
-			   *possmask = NULL;
-	int ret;
-	ssize_t i;
-	ssize_t maxisol = 0, maxoffline = 0, maxposs = 0;
-	bool flipped_bit = false;
-
-	fpath = must_make_path(parent_cgroup, "cpuset.cpus", NULL);
-	posscpus = read_file_at(-EBADF, fpath);
-	if (!posscpus)
-		return log_error_errno(false, errno, "Failed to read file \"%s\"", fpath);
-
-	/* Get maximum number of cpus found in possible cpuset. */
-	maxposs = get_max_cpus(posscpus);
-	if (maxposs < 0 || maxposs >= INT_MAX - 1)
-		return false;
-
-	if (file_exists(__ISOL_CPUS)) {
-		isolcpus = read_file_at(-EBADF, __ISOL_CPUS);
-		if (!isolcpus)
-			return log_error_errno(false, errno, "Failed to read file \"%s\"", __ISOL_CPUS);
-
-		if (isdigit(isolcpus[0])) {
-			/* Get maximum number of cpus found in isolated cpuset. */
-			maxisol = get_max_cpus(isolcpus);
-			if (maxisol < 0 || maxisol >= INT_MAX - 1)
-				return false;
-		}
-=======
 	bool flipped = false;
 	char *token;
->>>>>>> bc77c384
 
 	lxc_iterate_parts(token, buf, ",") {
 		__u32 last_bit, first_bit;
 		char *range;
 
-<<<<<<< HEAD
-	if (file_exists(__OFFLINE_CPUS)) {
-		offlinecpus = read_file_at(-EBADF, __OFFLINE_CPUS);
-		if (!offlinecpus)
-			return log_error_errno(false, errno, "Failed to read file \"%s\"", __OFFLINE_CPUS);
-=======
 		errno = 0;
 		first_bit = strtoul(token, NULL, 0);
 		last_bit = first_bit;
 		range = strchr(token, '-');
 		if (range)
 			last_bit = strtoul(range + 1, NULL, 0);
->>>>>>> bc77c384
 
 		if (!(first_bit <= last_bit)) {
 			WARN("The cup range seems to be inverted: %u-%u", first_bit, last_bit);
@@ -451,19 +391,11 @@
 	return move_ptr(list);
 }
 
-<<<<<<< HEAD
-static char **cg_unified_get_controllers(int dfd, const char *file)
-=======
 static char **unified_controllers(int dfd, const char *file)
->>>>>>> bc77c384
 {
 	__do_free char *buf = NULL;
 
-<<<<<<< HEAD
-	buf = read_file_at(dfd, file);
-=======
 	buf = read_file_at(dfd, file, PROTECT_OPEN, 0);
->>>>>>> bc77c384
 	if (!buf)
 		return NULL;
 
@@ -472,90 +404,7 @@
 
 static bool skip_hierarchy(const struct cgroup_ops *ops, char **controllers)
 {
-<<<<<<< HEAD
-	struct hierarchy *new;
-	int newentry;
-
-	new = zalloc(sizeof(*new));
-	if (!new)
-		return ret_set_errno(NULL, ENOMEM);
-	new->controllers = clist;
-	new->mountpoint = mountpoint;
-	new->container_base_path = container_base_path;
-	new->version = type;
-	new->cgfd_con = -EBADF;
-	new->cgfd_limit = -EBADF;
-	new->cgfd_mon = -EBADF;
-
-	newentry = append_null_to_list((void ***)h);
-	(*h)[newentry] = new;
-	return new;
-}
-
-/* Get a copy of the mountpoint from @line, which is a line from
- * /proc/self/mountinfo.
- */
-static char *cg_hybrid_get_mountpoint(char *line)
-{
-	char *p = line, *sret = NULL;
-	size_t len;
-	char *p2;
-
-	for (int i = 0; i < 4; i++) {
-		p = strchr(p, ' ');
-		if (!p)
-			return NULL;
-		p++;
-	}
-
-	if (strncmp(p, DEFAULT_CGROUP_MOUNTPOINT "/", 15) != 0)
-		return NULL;
-
-	p2 = strchr(p + 15, ' ');
-	if (!p2)
-		return NULL;
-	*p2 = '\0';
-
-	len = strlen(p);
-	sret = must_realloc(NULL, len + 1);
-	memcpy(sret, p, len);
-	sret[len] = '\0';
-
-	return sret;
-}
-
-/* Given a multi-line string, return a null-terminated copy of the current line. */
-static char *copy_to_eol(char *p)
-{
-	char *p2, *sret;
-	size_t len;
-
-	p2 = strchr(p, '\n');
-	if (!p2)
-		return NULL;
-
-	len = p2 - p;
-	sret = must_realloc(NULL, len + 1);
-	memcpy(sret, p, len);
-	sret[len] = '\0';
-
-	return sret;
-}
-
-/* cgline: pointer to character after the first ':' in a line in a \n-terminated
- * /proc/self/cgroup file. Check whether controller c is present.
- */
-static bool controller_in_clist(char *cgline, char *c)
-{
-	__do_free char *tmp = NULL;
-	char *tok, *eol;
-	size_t len;
-
-	eol = strchr(cgline, ':');
-	if (!eol)
-=======
 	if (!ops->cgroup_use)
->>>>>>> bc77c384
 		return false;
 
 	for (char **cur_ctrl = controllers; cur_ctrl && *cur_ctrl; cur_ctrl++) {
@@ -1520,11 +1369,8 @@
 		/* Close all monitor cgroup file descriptors. */
 		close_prot_errno_disarm(h->dfd_mon);
 	}
-<<<<<<< HEAD
-=======
 	/* Close the cgroup root file descriptor. */
 	close_prot_errno_disarm(ops->dfd_mnt);
->>>>>>> bc77c384
 
 	/*
 	 * The checking for freezer support should obviously be done at cgroup
@@ -1541,17 +1387,10 @@
 	 * for our container which means we check here.
 	 */
         if (pure_unified_layout(ops) &&
-<<<<<<< HEAD
-            !faccessat(ops->unified->cgfd_con, "cgroup.freeze", F_OK,
-                       AT_SYMLINK_NOFOLLOW)) {
-		TRACE("Unified hierarchy supports freezer");
-		ops->unified->freezer_controller = 1;
-=======
             !faccessat(ops->unified->dfd_con, "cgroup.freeze", F_OK,
                        AT_SYMLINK_NOFOLLOW)) {
 		TRACE("Unified hierarchy supports freezer");
 		ops->unified->utilities |= FREEZER_CONTROLLER;
->>>>>>> bc77c384
         }
 }
 
@@ -1733,25 +1572,15 @@
 }
 
 __cgfsng_ops static bool cgfsng_mount(struct cgroup_ops *ops,
-<<<<<<< HEAD
-				      struct lxc_conf *conf, int type)
-=======
 				      struct lxc_handler *handler, int cg_flags)
->>>>>>> bc77c384
 {
 	__do_close int dfd_mnt_tmpfs = -EBADF, fd_fs = -EBADF;
 	__do_free char *cgroup_root = NULL;
-<<<<<<< HEAD
-	bool has_cgns = false, wants_force_mount = false;
-	struct lxc_rootfs *rootfs = &conf->rootfs;
-	const char *root = rootfs->path ? rootfs->mount : "";
-=======
 	int cgroup_automount_type;
 	bool in_cgroup_ns = false, wants_force_mount = false;
 	struct lxc_conf *conf = handler->conf;
 	struct lxc_rootfs *rootfs = &conf->rootfs;
 	const char *rootfs_mnt = get_rootfs_mnt(rootfs);
->>>>>>> bc77c384
 	int ret;
 
 	if (!ops)
@@ -1900,17 +1729,6 @@
 	 * relying on RESOLVE_BENEATH so we need to skip the leading "/" in the
 	 * DEFAULT_CGROUP_MOUNTPOINT define.
 	 */
-<<<<<<< HEAD
-	ret = mount_at(rootfs->mntpt_fd, NULL, DEFAULT_CGROUP_MOUNTPOINT_RELATIVE,
-		       PROTECT_OPATH_DIRECTORY, PROTECT_LOOKUP_BENEATH_XDEV,
-		       "tmpfs", MS_NOSUID | MS_NODEV | MS_NOEXEC | MS_RELATIME,
-		       "size=10240k,mode=755");
-	if (ret < 0) {
-		if (errno != ENOSYS)
-			return log_error_errno(false, errno,
-					       "Failed to mount tmpfs on %s",
-					       DEFAULT_CGROUP_MOUNTPOINT_RELATIVE);
-=======
 	if (can_use_mount_api()) {
 		fd_fs = fs_prepare("tmpfs", -EBADF, "", 0, 0);
 		if (fd_fs < 0)
@@ -1923,7 +1741,6 @@
 		ret = fs_set_property(fd_fs, "size", "10240k");
 		if (ret < 0)
 			return log_error_errno(false, errno, "Failed to mount tmpfs onto %d(dev)", fd_fs);
->>>>>>> bc77c384
 
 		ret = fs_attach(fd_fs, rootfs->dfd_mnt, DEFAULT_CGROUP_MOUNTPOINT_RELATIVE,
 				PROTECT_OPATH_DIRECTORY, PROTECT_LOOKUP_BENEATH_XDEV,
@@ -3016,18 +2833,8 @@
 
 __cgfsng_ops static bool cgfsng_devices_activate(struct cgroup_ops *ops, struct lxc_handler *handler)
 {
-<<<<<<< HEAD
-#ifdef HAVE_STRUCT_BPF_CGROUP_DEV_CTX
-	__do_bpf_program_free struct bpf_program *prog = NULL;
-	int ret;
 	struct lxc_conf *conf;
 	struct hierarchy *unified;
-	struct lxc_list *it;
-	struct bpf_program *prog_old;
-=======
-	struct lxc_conf *conf;
-	struct hierarchy *unified;
->>>>>>> bc77c384
 
 	if (!ops)
 		return ret_set_errno(false, ENOENT);
@@ -3047,55 +2854,7 @@
 	    !unified->path_con || list_empty(&(conf->bpf_devices).devices))
 		return true;
 
-<<<<<<< HEAD
-	prog = bpf_program_new(BPF_PROG_TYPE_CGROUP_DEVICE);
-	if (!prog)
-		return log_error_errno(false, ENOMEM, "Failed to create new bpf program");
-
-	ret = bpf_program_init(prog);
-	if (ret)
-		return log_error_errno(false, ENOMEM, "Failed to initialize bpf program");
-
-	lxc_list_for_each(it, &conf->devices) {
-		struct device_item *cur = it->elem;
-
-		ret = bpf_program_append_device(prog, cur);
-		if (ret)
-			return log_error_errno(false, ENOMEM, "Failed to add new rule to bpf device program: type %c, major %d, minor %d, access %s, allow %d, global_rule %d",
-					       cur->type,
-					       cur->major,
-					       cur->minor,
-					       cur->access,
-					       cur->allow,
-					       cur->global_rule);
-		TRACE("Added rule to bpf device program: type %c, major %d, minor %d, access %s, allow %d, global_rule %d",
-		      cur->type,
-		      cur->major,
-		      cur->minor,
-		      cur->access,
-		      cur->allow,
-		      cur->global_rule);
-	}
-
-	ret = bpf_program_finalize(prog);
-	if (ret)
-		return log_error_errno(false, ENOMEM, "Failed to finalize bpf program");
-
-	ret = bpf_program_cgroup_attach(prog, BPF_CGROUP_DEVICE,
-					unified->container_limit_path,
-					BPF_F_ALLOW_MULTI);
-	if (ret)
-		return log_error_errno(false, ENOMEM, "Failed to attach bpf program");
-
-	/* Replace old bpf program. */
-	prog_old = move_ptr(ops->cgroup2_devices);
-	ops->cgroup2_devices = move_ptr(prog);
-	prog = move_ptr(prog_old);
-#endif
-	return true;
-=======
 	return bpf_cgroup_devices_attach(ops, &conf->bpf_devices);
->>>>>>> bc77c384
 }
 
 static bool __cgfsng_delegate_controllers(struct cgroup_ops *ops, const char *cgroup)
@@ -3243,11 +3002,7 @@
 	char *token;
 	int ret;
 
-<<<<<<< HEAD
-	buf = read_file_at(-EBADF, "/sys/kernel/cgroup/delegate");
-=======
 	buf = read_file_at(-EBADF, "/sys/kernel/cgroup/delegate", PROTECT_OPEN, 0);
->>>>>>> bc77c384
 	if (!buf) {
 		for (char **p = standard; p && *p; p++) {
 			ret = list_add_string(&list, *p);
@@ -3376,13 +3131,6 @@
 	 * cgroups as our base in that case.
 	 */
 	if (!relative && (geteuid() == 0))
-<<<<<<< HEAD
-		basecginfo = read_file_at(-EBADF, "/proc/1/cgroup");
-	else
-		basecginfo = read_file_at(-EBADF, "/proc/self/cgroup");
-	if (!basecginfo)
-		return ret_set_errno(-1, ENOMEM);
-=======
 		cgroup_info = read_file_at(-EBADF, "/proc/1/cgroup", PROTECT_OPEN, 0);
 	else
 		cgroup_info = read_file_at(-EBADF, "/proc/self/cgroup", PROTECT_OPEN, 0);
@@ -3422,7 +3170,6 @@
 			if (dfd_mnt < 0) {
 				if (errno != ENOENT)
 					return syserror("Failed to open %d/unified", ops->dfd_mnt);
->>>>>>> bc77c384
 
 				SYSTRACE("Unified cgroup not mounted");
 				continue;
@@ -3596,22 +3343,11 @@
 	return 0;
 }
 
-<<<<<<< HEAD
-			controller_list = cg_unified_get_controllers(-EBADF, cgv2_ctrl_path);
-			free(cgv2_ctrl_path);
-			if (!controller_list) {
-				controller_list = cg_unified_make_empty_controller();
-				TRACE("No controllers are enabled for "
-				      "delegation in the unified hierarchy");
-			}
-		}
-=======
 static int initialize_cgroups(struct cgroup_ops *ops, struct lxc_conf *conf)
 {
 	__do_close int dfd = -EBADF;
 	int ret;
 	const char *controllers_use;
->>>>>>> bc77c384
 
 	if (ops->dfd_mnt >= 0)
 		return ret_errno(EBUSY);
@@ -3631,15 +3367,6 @@
 		__do_free char *dup = NULL;
 		char *it;
 
-<<<<<<< HEAD
-		new = add_hierarchy(&ops->hierarchies, move_ptr(controller_list), move_ptr(mountpoint), move_ptr(base_cgroup), type);
-		if (!new)
-			return log_error_errno(-1, errno, "Failed to add cgroup hierarchy");
-		if (type == CGROUP2_SUPER_MAGIC && !ops->unified) {
-			if (unprivileged)
-				cg_unified_delegate(&new->cgroup2_chown);
-			ops->unified = new;
-=======
 		dup = strdup(controllers_use);
 		if (!dup)
 			return -errno;
@@ -3648,7 +3375,6 @@
 			ret = list_add_string(&ops->cgroup_use, it);
 			if (ret < 0)
 				return ret;
->>>>>>> bc77c384
 		}
 	}
 
@@ -3690,18 +3416,9 @@
 {
 	__cleanup_cgroup_ops struct cgroup_ops *cgfsng_ops = NULL;
 
-<<<<<<< HEAD
-	if (!relative && (geteuid() == 0))
-		basecginfo = read_file_at(-EBADF, "/proc/1/cgroup");
-	else
-		basecginfo = read_file_at(-EBADF, "/proc/self/cgroup");
-	if (!basecginfo)
-		return NULL;
-=======
 	cgfsng_ops = zalloc(sizeof(struct cgroup_ops));
 	if (!cgfsng_ops)
 		return ret_set_errno(NULL, ENOMEM);
->>>>>>> bc77c384
 
 	cgfsng_ops->cgroup_layout	= CGROUP_LAYOUT_UNKNOWN;
 	cgfsng_ops->dfd_mnt		= -EBADF;
@@ -3743,15 +3460,7 @@
 
 static int __unified_attach_fd(const struct lxc_conf *conf, int fd_unified, pid_t pid)
 {
-<<<<<<< HEAD
-	__do_close int cgroup_root_fd = -EBADF;
-	__do_free char *base_cgroup = NULL, *controllers_path = NULL;
-	__do_free_string_list char **delegatable = NULL;
 	int ret;
-	struct hierarchy *new;
-=======
-	int ret;
->>>>>>> bc77c384
 
 	if (!list_empty(&conf->id_map)) {
 		struct userns_exec_unified_attach_data args = {
@@ -3822,49 +3531,12 @@
 	if (!conf || is_empty_string(name) || is_empty_string(lxcpath) || pid <= 0)
 		return ret_errno(EINVAL);
 
-<<<<<<< HEAD
-	cgroup_root_fd = openat(-EBADF, DEFAULT_CGROUP_MOUNTPOINT,
-				O_NOCTTY | O_CLOEXEC | O_NOFOLLOW | O_DIRECTORY);
-	if (cgroup_root_fd < 0)
-		return -errno;
-
-	/*
-	 * We assume that the cgroup we're currently in has been delegated to
-	 * us and we are free to further delege all of the controllers listed
-	 * in cgroup.controllers further down the hierarchy.
-	 */
-	controllers_path = must_make_path_relative(base_cgroup, "cgroup.controllers", NULL);
-	delegatable = cg_unified_get_controllers(cgroup_root_fd, controllers_path);
-	if (!delegatable)
-		delegatable = cg_unified_make_empty_controller();
-	if (!delegatable[0])
-		TRACE("No controllers are enabled for delegation");
-
-	/* TODO: If the user requested specific controllers via lxc.cgroup.use
-	 * we should verify here. The reason I'm not doing it right is that I'm
-	 * not convinced that lxc.cgroup.use will be the future since it is a
-	 * global property. I much rather have an option that lets you request
-	 * controllers per container.
-	 */
-
-	new = add_hierarchy(&ops->hierarchies,
-			    move_ptr(delegatable),
-			    must_copy_string(DEFAULT_CGROUP_MOUNTPOINT),
-			    move_ptr(base_cgroup),
-			    CGROUP2_SUPER_MAGIC);
-	if (!new)
-		return log_error_errno(-1, errno, "Failed to add unified cgroup hierarchy");
-
-	if (unprivileged)
-		cg_unified_delegate(&new->cgroup2_chown);
-=======
 	dfd_unified = lxc_cmd_get_cgroup2_fd(name, lxcpath);
 	if (dfd_unified < 0)
 		return ret_errno(ENOSYS);
 
 	return __unified_attach_fd(conf, dfd_unified, pid);
 }
->>>>>>> bc77c384
 
 int cgroup_attach(const struct lxc_conf *conf, const char *name,
 		  const char *lxcpath, pid_t pid)
@@ -4001,13 +3673,6 @@
 	int ret;
 	struct lxc_async_descr descr = {};
 
-<<<<<<< HEAD
-	cgfsng_ops = zalloc(sizeof(struct cgroup_ops));
-	if (!cgfsng_ops)
-		return ret_set_errno(NULL, ENOMEM);
-
-	cgfsng_ops->cgroup_layout = CGROUP_LAYOUT_UNKNOWN;
-=======
 	if (timeout != 0) {
 		ret = lxc_mainloop_open(&descr);
 		if (ret)
@@ -4015,41 +3680,11 @@
 
 		/* automatically cleaned up now */
 		descr_ptr = &descr;
->>>>>>> bc77c384
 
 		events_fd = open_at(unified_fd, "cgroup.events", PROTECT_OPEN, PROTECT_LOOKUP_BENEATH, 0);
 		if (events_fd < 0)
 			return log_error_errno(-errno, errno, "Failed to open cgroup.events file");
 
-<<<<<<< HEAD
-	cgfsng_ops->data_init				= cgfsng_data_init;
-	cgfsng_ops->payload_destroy			= cgfsng_payload_destroy;
-	cgfsng_ops->monitor_destroy			= cgfsng_monitor_destroy;
-	cgfsng_ops->monitor_create			= cgfsng_monitor_create;
-	cgfsng_ops->monitor_enter			= cgfsng_monitor_enter;
-	cgfsng_ops->monitor_delegate_controllers	= cgfsng_monitor_delegate_controllers;
-	cgfsng_ops->payload_delegate_controllers	= cgfsng_payload_delegate_controllers;
-	cgfsng_ops->payload_create			= cgfsng_payload_create;
-	cgfsng_ops->payload_enter			= cgfsng_payload_enter;
-	cgfsng_ops->payload_finalize			= cgfsng_payload_finalize;
-	cgfsng_ops->escape				= cgfsng_escape;
-	cgfsng_ops->num_hierarchies			= cgfsng_num_hierarchies;
-	cgfsng_ops->get_hierarchies			= cgfsng_get_hierarchies;
-	cgfsng_ops->get_cgroup				= cgfsng_get_cgroup;
-	cgfsng_ops->get					= cgfsng_get;
-	cgfsng_ops->set 				= cgfsng_set;
-	cgfsng_ops->freeze				= cgfsng_freeze;
-	cgfsng_ops->unfreeze				= cgfsng_unfreeze;
-	cgfsng_ops->setup_limits_legacy			= cgfsng_setup_limits_legacy;
-	cgfsng_ops->setup_limits			= cgfsng_setup_limits;
-	cgfsng_ops->driver				= "cgfsng";
-	cgfsng_ops->version				= "1.0.0";
-	cgfsng_ops->attach				= cgfsng_attach;
-	cgfsng_ops->chown				= cgfsng_chown;
-	cgfsng_ops->mount 				= cgfsng_mount;
-	cgfsng_ops->devices_activate			= cgfsng_devices_activate;
-	cgfsng_ops->get_limiting_cgroup			= cgfsng_get_limiting_cgroup;
-=======
 		ret = lxc_mainloop_add_handler_events(&descr, events_fd, EPOLLPRI,
 						      freezer_cgroup_events_cb,
 						      default_cleanup_handler,
@@ -4058,7 +3693,6 @@
 		if (ret < 0)
 			return log_error_errno(-1, errno, "Failed to add cgroup.events fd handler to mainloop");
 	}
->>>>>>> bc77c384
 
 	ret = lxc_writeat(unified_fd, "cgroup.freeze", state_string, 1);
 	if (ret < 0)
