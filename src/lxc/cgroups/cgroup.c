--- conflicted
+++ resolved
@@ -24,15 +24,8 @@
 {
 	struct cgroup_ops *cgroup_ops;
 
-<<<<<<< HEAD
-	if (!conf) {
-		ERROR("No valid conf given");
-		return NULL;
-	}
-=======
 	if (!conf)
 		return log_error_errno(NULL, EINVAL, "No valid conf given");
->>>>>>> 4dab8044
 
 	cgroup_ops = cgfsng_ops_init(conf);
 	if (!cgroup_ops)
