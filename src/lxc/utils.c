/* SPDX-License-Identifier: LGPL-2.1+ */

#ifndef _GNU_SOURCE
#define _GNU_SOURCE 1
#endif
#define __STDC_FORMAT_MACROS /* Required for PRIu64 to work. */
#include <ctype.h>
#include <dirent.h>
#include <errno.h>
#include <fcntl.h>
#include <grp.h>
#include <inttypes.h>
#include <libgen.h>
#include <pthread.h>
#include <signal.h>
#include <stddef.h>
#include <stdio.h>
#include <stdlib.h>
#include <string.h>
#include <sys/mman.h>
#include <sys/mount.h>
/* Needs to be after sys/mount.h header */
#include <linux/fs.h>
#include <sys/param.h>
#include <sys/prctl.h>
#include <sys/stat.h>
#include <sys/types.h>
#include <sys/wait.h>
#include <unistd.h>

#include "config.h"
#include "log.h"
#include "lsm/lsm.h"
#include "lxclock.h"
#include "memory_utils.h"
#include "namespace.h"
#include "parse.h"
#include "raw_syscalls.h"
#include "syscall_wrappers.h"
#include "utils.h"

#ifndef HAVE_STRLCPY
#include "include/strlcpy.h"
#endif

#ifndef HAVE_STRLCAT
#include "include/strlcat.h"
#endif

#ifndef O_PATH
#define O_PATH      010000000
#endif

#ifndef O_NOFOLLOW
#define O_NOFOLLOW  00400000
#endif

lxc_log_define(utils, lxc);

/*
 * if path is btrfs, tries to remove it and any subvolumes beneath it
 */
extern bool btrfs_try_remove_subvol(const char *path);

static int _recursive_rmdir(const char *dirname, dev_t pdev,
			    const char *exclude, int level, bool onedev)
{
	__do_closedir DIR *dir = NULL;
	int failed = 0;
	bool hadexclude = false;
	int ret;
	struct dirent *direntp;
	char pathname[PATH_MAX];

	dir = opendir(dirname);
	if (!dir)
		return log_error(-1, "Failed to open \"%s\"", dirname);

	while ((direntp = readdir(dir))) {
		int rc;
		struct stat mystat;

		if (!strcmp(direntp->d_name, ".") ||
		    !strcmp(direntp->d_name, ".."))
			continue;

		rc = snprintf(pathname, PATH_MAX, "%s/%s", dirname, direntp->d_name);
		if (rc < 0 || rc >= PATH_MAX) {
			ERROR("The name of path is too long");
			failed = 1;
			continue;
		}

		if (!level && exclude && !strcmp(direntp->d_name, exclude)) {
			ret = rmdir(pathname);
			if (ret < 0) {
				switch (errno) {
				case ENOTEMPTY:
					INFO("Not deleting snapshot \"%s\"", pathname);
					hadexclude = true;
					break;
				case ENOTDIR:
					ret = unlink(pathname);
					if (ret)
						INFO("Failed to remove \"%s\"", pathname);
					break;
				default:
					SYSERROR("Failed to rmdir \"%s\"", pathname);
					failed = 1;
					break;
				}
			}

			continue;
		}

		ret = lstat(pathname, &mystat);
		if (ret) {
			SYSERROR("Failed to stat \"%s\"", pathname);
			failed = 1;
			continue;
		}

		if (onedev && mystat.st_dev != pdev) {
			if (btrfs_try_remove_subvol(pathname))
				INFO("Removed btrfs subvolume at \"%s\"", pathname);
			continue;
		}

		if (S_ISDIR(mystat.st_mode)) {
			if (_recursive_rmdir(pathname, pdev, exclude, level + 1, onedev) < 0)
				failed = 1;
		} else {
			ret = unlink(pathname);
			if (ret < 0) {
				__do_close int fd = -EBADF;

				fd = open(pathname, O_RDONLY | O_CLOEXEC | O_NONBLOCK);
				if (fd >= 0) {
					/* The file might be marked immutable. */
					int attr = 0;
					ret = ioctl(fd, FS_IOC_GETFLAGS, &attr);
					if (ret < 0)
						SYSERROR("Failed to retrieve file flags");
					attr &= ~FS_IMMUTABLE_FL;
					ret = ioctl(fd, FS_IOC_SETFLAGS, &attr);
					if (ret < 0)
						SYSERROR("Failed to set file flags");
				}

				ret = unlink(pathname);
				if (ret < 0) {
					SYSERROR("Failed to delete \"%s\"", pathname);
					failed = 1;
				}
			}
		}
	}

	if (rmdir(dirname) < 0 && !btrfs_try_remove_subvol(dirname) && !hadexclude) {
		SYSERROR("Failed to delete \"%s\"", dirname);
		failed = 1;
	}

	return failed ? -1 : 0;
}

/*
 * In overlayfs, st_dev is unreliable. So on overlayfs we don't do the
 * lxc_rmdir_onedev().
 */
static inline bool is_native_overlayfs(const char *path)
{
	return has_fs_type(path, OVERLAY_SUPER_MAGIC) ||
	       has_fs_type(path, OVERLAYFS_SUPER_MAGIC);
}

/* returns 0 on success, -1 if there were any failures */
extern int lxc_rmdir_onedev(const char *path, const char *exclude)
{
	struct stat mystat;
	bool onedev = true;

	if (is_native_overlayfs(path))
		onedev = false;

	if (lstat(path, &mystat) < 0) {
		if (errno == ENOENT)
			return 0;

		return log_error_errno(-1, errno, "Failed to stat \"%s\"", path);
	}

	return _recursive_rmdir(path, mystat.st_dev, exclude, 0, onedev);
}

/* borrowed from iproute2 */
extern int get_u16(unsigned short *val, const char *arg, int base)
{
	unsigned long res;
	char *ptr;

	if (!arg || !*arg)
		return -1;

	errno = 0;
	res = strtoul(arg, &ptr, base);
	if (!ptr || ptr == arg || *ptr || res > 0xFFFF || errno != 0)
		return -1;

	*val = res;

	return 0;
}

int mkdir_p(const char *dir, mode_t mode)
{
	const char *tmp = dir;
	const char *orig = dir;

	do {
		__do_free char *makeme = NULL;
		int ret;

		dir = tmp + strspn(tmp, "/");
		tmp = dir + strcspn(dir, "/");

		makeme = strndup(orig, dir - orig);
		if (!makeme)
			return ret_set_errno(-1, ENOMEM);

		ret = mkdir(makeme, mode);
		if (ret < 0 && errno != EEXIST)
			return log_error_errno(-1, errno, "Failed to create directory \"%s\"", makeme);

	} while (tmp != dir);

	return 0;
}

char *get_rundir()
{
	char *rundir;
	size_t len;
	const char *homedir;
	struct stat sb;

	if (stat(RUNTIME_PATH, &sb) < 0)
		return NULL;

	if (geteuid() == sb.st_uid || getegid() == sb.st_gid)
		return strdup(RUNTIME_PATH);

	rundir = getenv("XDG_RUNTIME_DIR");
	if (rundir)
		return strdup(rundir);

	INFO("XDG_RUNTIME_DIR isn't set in the environment");
	homedir = getenv("HOME");
	if (!homedir)
		return log_error(NULL, "HOME isn't set in the environment");

	len = strlen(homedir) + 17;
	rundir = malloc(sizeof(char) * len);
	if (!rundir)
		return NULL;

	snprintf(rundir, len, "%s/.cache/lxc/run/", homedir);
	return rundir;
}

int wait_for_pid(pid_t pid)
{
	int status, ret;

again:
	ret = waitpid(pid, &status, 0);
	if (ret == -1) {
		if (errno == EINTR)
			goto again;

		return -1;
	}

	if (ret != pid)
		goto again;

	if (!WIFEXITED(status) || WEXITSTATUS(status) != 0)
		return -1;

	return 0;
}

int wait_for_pidfd(int pidfd)
{
	int ret;
	siginfo_t info = {
		.si_signo = 0,
	};

	do {
		ret = waitid(P_PIDFD, pidfd, &info, __WALL | WEXITED);
	} while (ret < 0 && errno == EINTR);

	return !ret && WIFEXITED(info.si_status) && WEXITSTATUS(info.si_status) == 0;
}

int lxc_wait_for_pid_status(pid_t pid)
{
	int status, ret;

again:
	ret = waitpid(pid, &status, 0);
	if (ret == -1) {
		if (errno == EINTR)
			goto again;

		return -1;
	}

	if (ret != pid)
		goto again;

	return status;
}

#ifdef HAVE_OPENSSL
#include <openssl/evp.h>

<<<<<<< HEAD
static int do_sha1_hash(const char *buf, int buflen, unsigned char *md_value, unsigned int *md_len)
=======
static int do_sha1_hash(const char *buf, int buflen, unsigned char *md_value,
			unsigned int *md_len)
>>>>>>> 4dab8044
{
	EVP_MD_CTX *mdctx;
	const EVP_MD *md;

	md = EVP_get_digestbyname("sha1");
	if (!md)
		return log_error(-1, "Unknown message digest: sha1\n");

	mdctx = EVP_MD_CTX_create();
	EVP_DigestInit_ex(mdctx, md, NULL);
	EVP_DigestUpdate(mdctx, buf, buflen);
	EVP_DigestFinal_ex(mdctx, md_value, md_len);
	EVP_MD_CTX_destroy(mdctx);

	return 0;
}

int sha1sum_file(char *fnam, unsigned char *digest, unsigned int *md_len)
{
	__do_free char *buf = NULL;
	__do_fclose FILE *f = NULL;
	int ret;
	long flen;

	if (!fnam)
		return -1;

	f = fopen_cloexec(fnam, "r");
	if (!f)
		return log_error_errno(-1, errno, "Failed to open template \"%s\"", fnam);

	if (fseek(f, 0, SEEK_END) < 0)
		return log_error_errno(-1, errno, "Failed to seek to end of template");

	flen = ftell(f);
	if (flen < 0)
		return log_error_errno(-1, errno, "Failed to tell size of template");

	if (fseek(f, 0, SEEK_SET) < 0)
		return log_error_errno(-1, errno, "Failed to seek to start of template");

	buf = malloc(flen + 1);
	if (!buf)
		return log_error_errno(-1, ENOMEM, "Out of memory");

	if (fread(buf, 1, flen, f) != flen)
		return log_error_errno(-1, errno, "Failed to read template");

	buf[flen] = '\0';
	ret = do_sha1_hash(buf, flen, (void *)digest, md_len);
	return ret;
}
#endif

struct lxc_popen_FILE *lxc_popen(const char *command)
{
	int ret;
	int pipe_fds[2];
	pid_t child_pid;
	struct lxc_popen_FILE *fp = NULL;

	ret = pipe2(pipe_fds, O_CLOEXEC);
	if (ret < 0)
		return NULL;

	child_pid = fork();
	if (child_pid < 0)
		goto on_error;

	if (!child_pid) {
		sigset_t mask;

		close(pipe_fds[0]);

		/* duplicate stdout */
		if (pipe_fds[1] != STDOUT_FILENO)
			ret = dup2(pipe_fds[1], STDOUT_FILENO);
		else
			ret = fcntl(pipe_fds[1], F_SETFD, 0);
		if (ret < 0) {
			close(pipe_fds[1]);
			_exit(EXIT_FAILURE);
		}

		/* duplicate stderr */
		if (pipe_fds[1] != STDERR_FILENO)
			ret = dup2(pipe_fds[1], STDERR_FILENO);
		else
			ret = fcntl(pipe_fds[1], F_SETFD, 0);
		close(pipe_fds[1]);
		if (ret < 0)
			_exit(EXIT_FAILURE);

		/* unblock all signals */
		ret = sigfillset(&mask);
		if (ret < 0)
			_exit(EXIT_FAILURE);

		ret = pthread_sigmask(SIG_UNBLOCK, &mask, NULL);
		if (ret < 0)
			_exit(EXIT_FAILURE);

		/* check if /bin/sh exist, otherwise try Android location /system/bin/sh */
		if (file_exists("/bin/sh"))
			execl("/bin/sh", "sh", "-c", command, (char *)NULL);
		else
			execl("/system/bin/sh", "sh", "-c", command, (char *)NULL);

		_exit(127);
	}

	close(pipe_fds[1]);
	pipe_fds[1] = -1;

	fp = malloc(sizeof(*fp));
	if (!fp)
		goto on_error;

	memset(fp, 0, sizeof(*fp));

	fp->child_pid = child_pid;
	fp->pipe = pipe_fds[0];

	/* From now on, closing fp->f will also close fp->pipe. So only ever
	 * call fclose(fp->f).
	 */
	fp->f = fdopen(pipe_fds[0], "r");
	if (!fp->f)
		goto on_error;

	return fp;

on_error:
	/* We can only close pipe_fds[0] if fdopen() didn't succeed or wasn't
	 * called yet. Otherwise the fd belongs to the file opened by fdopen()
	 * since it isn't dup()ed.
	 */
	if (fp && !fp->f && pipe_fds[0] >= 0)
		close(pipe_fds[0]);

	if (pipe_fds[1] >= 0)
		close(pipe_fds[1]);

	if (fp && fp->f)
		fclose(fp->f);

	if (fp)
		free(fp);

	return NULL;
}

int lxc_pclose(struct lxc_popen_FILE *fp)
{
	pid_t wait_pid;
	int wstatus = 0;

	if (!fp)
		return -1;

	do {
		wait_pid = waitpid(fp->child_pid, &wstatus, 0);
	} while (wait_pid < 0 && errno == EINTR);

	fclose(fp->f);
	free(fp);

	if (wait_pid < 0)
		return -1;

	return wstatus;
}

int randseed(bool srand_it)
{
	__do_fclose FILE *f = NULL;
	/*
	 * srand pre-seed function based on /dev/urandom
	 */
	unsigned int seed = time(NULL) + getpid();

	f = fopen("/dev/urandom", "re");
	if (f) {
		int ret = fread(&seed, sizeof(seed), 1, f);
		if (ret != 1)
			SYSDEBUG("Unable to fread /dev/urandom, fallback to time+pid rand seed");
	}

	if (srand_it)
		srand(seed);

	return seed;
}

uid_t get_ns_uid(uid_t orig)
{
	__do_free char *line = NULL;
	__do_fclose FILE *f = NULL;
	size_t sz = 0;
	uid_t nsid, hostid, range;

	f = fopen("/proc/self/uid_map", "re");
	if (!f)
		return log_error_errno(0, errno, "Failed to open uid_map");

	while (getline(&line, &sz, f) != -1) {
		if (sscanf(line, "%u %u %u", &nsid, &hostid, &range) != 3)
			continue;

		if (hostid <= orig && hostid + range > orig)
			return nsid += orig - hostid;
	}

	return LXC_INVALID_UID;
}

gid_t get_ns_gid(gid_t orig)
{
	__do_free char *line = NULL;
	__do_fclose FILE *f = NULL;
	size_t sz = 0;
	gid_t nsid, hostid, range;

	f = fopen("/proc/self/gid_map", "re");
	if (!f)
		return log_error_errno(0, errno, "Failed to open gid_map");

	while (getline(&line, &sz, f) != -1) {
		if (sscanf(line, "%u %u %u", &nsid, &hostid, &range) != 3)
			continue;

		if (hostid <= orig && hostid + range > orig)
			return nsid += orig - hostid;
	}

	return LXC_INVALID_GID;
}

bool dir_exists(const char *path)
{
	struct stat sb;
	int ret;

	ret = stat(path, &sb);
	if (ret < 0)
		/* Could be something other than eexist, just say "no". */
		return false;

	return S_ISDIR(sb.st_mode);
}

/* Note we don't use SHA-1 here as we don't want to depend on HAVE_GNUTLS.
 * FNV has good anti collision properties and we're not worried
 * about pre-image resistance or one-way-ness, we're just trying to make
 * the name unique in the 108 bytes of space we have.
 */
uint64_t fnv_64a_buf(void *buf, size_t len, uint64_t hval)
{
	unsigned char *bp;

	for(bp = buf; bp < (unsigned char *)buf + len; bp++) {
		/* xor the bottom with the current octet */
		hval ^= (uint64_t)*bp;

		/* gcc optimised:
		 * multiply by the 64 bit FNV magic prime mod 2^64
		 */
		hval += (hval << 1) + (hval << 4) + (hval << 5) +
			(hval << 7) + (hval << 8) + (hval << 40);
	}

	return hval;
}

bool is_shared_mountpoint(const char *path)
{
	__do_fclose FILE *f = NULL;
	__do_free char *line = NULL;
	int i;
	size_t len = 0;

	f = fopen("/proc/self/mountinfo", "re");
	if (!f)
		return 0;

	while (getline(&line, &len, f) > 0) {
		char *slider1, *slider2;

		for (slider1 = line, i = 0; slider1 && i < 4; i++)
			slider1 = strchr(slider1 + 1, ' ');

		if (!slider1)
			continue;

		slider2 = strchr(slider1 + 1, ' ');
		if (!slider2)
			continue;

		*slider2 = '\0';
		if (strcmp(slider1 + 1, path) == 0) {
			/* This is the path. Is it shared? */
			slider1 = strchr(slider2 + 1, ' ');
			if (slider1 && strstr(slider1, "shared:"))
				return true;
		}
	}

	return false;
}

/*
 * Detect whether / is mounted MS_SHARED.  The only way I know of to
 * check that is through /proc/self/mountinfo.
 * I'm only checking for /.  If the container rootfs or mount location
 * is MS_SHARED, but not '/', then you're out of luck - figuring that
 * out would be too much work to be worth it.
 */
int detect_shared_rootfs(void)
{
	if (is_shared_mountpoint("/"))
		return 1;

	return 0;
}

bool switch_to_ns(pid_t pid, const char *ns)
{
	__do_close int fd = -EBADF;
	int ret;
	char nspath[STRLITERALLEN("/proc//ns/")
		    + INTTYPE_TO_STRLEN(pid_t)
		    + LXC_NAMESPACE_NAME_MAX];

	/* Switch to new ns */
	ret = snprintf(nspath, sizeof(nspath), "/proc/%d/ns/%s", pid, ns);
	if (ret < 0 || ret >= sizeof(nspath))
		return false;

	fd = open(nspath, O_RDONLY | O_CLOEXEC);
	if (fd < 0)
		return log_error_errno(false, errno, "Failed to open \"%s\"", nspath);

	ret = setns(fd, 0);
	if (ret)
		return log_error_errno(false, errno, "Failed to set process %d to \"%s\" of %d", pid, ns, fd);

	return true;
}

/*
 * looking at fs/proc_namespace.c, it appears we can
 * actually expect the rootfs entry to very specifically contain
 * " - rootfs rootfs "
 * IIUC, so long as we've chrooted so that rootfs is not our root,
 * the rootfs entry should always be skipped in mountinfo contents.
 */
bool detect_ramfs_rootfs(void)
{
	__do_free char *line = NULL;
	__do_free void *fopen_cache = NULL;
	__do_fclose FILE *f = NULL;
	size_t len = 0;

	f = fopen_cached("/proc/self/mountinfo", "re", &fopen_cache);
	if (!f)
		return false;

	while (getline(&line, &len, f) != -1) {
		int i;
		char *p, *p2;

		for (p = line, i = 0; p && i < 4; i++)
			p = strchr(p + 1, ' ');
		if (!p)
			continue;

		p2 = strchr(p + 1, ' ');
		if (!p2)
			continue;
		*p2 = '\0';
		if (strcmp(p + 1, "/") == 0) {
			/* This is '/'. Is it the ramfs? */
			p = strchr(p2 + 1, '-');
			if (p && strncmp(p, "- rootfs rootfs ", 16) == 0)
				return true;
		}
	}

	return false;
}

char *on_path(const char *cmd, const char *rootfs)
{
	__do_free char *path = NULL;
	char *entry = NULL;
	char cmdpath[PATH_MAX];
	int ret;

	path = getenv("PATH");
	if (!path)
		return NULL;

	path = strdup(path);
	if (!path)
		return NULL;

	lxc_iterate_parts(entry, path, ":") {
		if (rootfs)
			ret = snprintf(cmdpath, PATH_MAX, "%s/%s/%s", rootfs,
				       entry, cmd);
		else
			ret = snprintf(cmdpath, PATH_MAX, "%s/%s", entry, cmd);
		if (ret < 0 || ret >= PATH_MAX)
			continue;

		if (access(cmdpath, X_OK) == 0)
			return strdup(cmdpath);
	}

	return NULL;
}

bool cgns_supported(void)
{
	return file_exists("/proc/self/ns/cgroup");
}

/* historically lxc-init has been under /usr/lib/lxc and under
 * /usr/lib/$ARCH/lxc.  It now lives as $prefix/sbin/init.lxc.
 */
char *choose_init(const char *rootfs)
{
	char *retv = NULL;
	const char *empty = "",
		   *tmp;
	int ret, env_set = 0;

	if (!getenv("PATH")) {
		if (setenv("PATH", "/usr/local/sbin:/usr/local/bin:/usr/sbin:/usr/bin:/sbin:/bin", 0))
			SYSERROR("Failed to setenv");

		env_set = 1;
	}

	retv = on_path("init.lxc", rootfs);

	if (env_set)
		if (unsetenv("PATH"))
			SYSERROR("Failed to unsetenv");

	if (retv)
		return retv;

	retv = malloc(PATH_MAX);
	if (!retv)
		return NULL;

	if (rootfs)
		tmp = rootfs;
	else
		tmp = empty;

	ret = snprintf(retv, PATH_MAX, "%s/%s/%s", tmp, SBINDIR, "/init.lxc");
	if (ret < 0 || ret >= PATH_MAX) {
		ERROR("The name of path is too long");
		goto out1;
	}

	if (access(retv, X_OK) == 0)
		return retv;

	ret = snprintf(retv, PATH_MAX, "%s/%s/%s", tmp, LXCINITDIR, "/lxc/lxc-init");
	if (ret < 0 || ret >= PATH_MAX) {
		ERROR("The name of path is too long");
		goto out1;
	}

	if (access(retv, X_OK) == 0)
		return retv;

	ret = snprintf(retv, PATH_MAX, "%s/usr/lib/lxc/lxc-init", tmp);
	if (ret < 0 || ret >= PATH_MAX) {
		ERROR("The name of path is too long");
		goto out1;
	}

	if (access(retv, X_OK) == 0)
		return retv;

	ret = snprintf(retv, PATH_MAX, "%s/sbin/lxc-init", tmp);
	if (ret < 0 || ret >= PATH_MAX) {
		ERROR("The name of path is too long");
		goto out1;
	}

	if (access(retv, X_OK) == 0)
		return retv;

	/*
	 * Last resort, look for the statically compiled init.lxc which we
	 * hopefully bind-mounted in.
	 * If we are called during container setup, and we get to this point,
	 * then the init.lxc.static from the host will need to be bind-mounted
	 * in.  So we return NULL here to indicate that.
	 */
	if (rootfs)
		goto out1;

	ret = snprintf(retv, PATH_MAX, "/init.lxc.static");
	if (ret < 0 || ret >= PATH_MAX) {
		WARN("Nonsense - name /lxc.init.static too long");
		goto out1;
	}

	if (access(retv, X_OK) == 0)
		return retv;

out1:
	free(retv);
	return NULL;
}

/*
 * Given the '-t' template option to lxc-create, figure out what to
 * do.  If the template is a full executable path, use that.  If it
 * is something like 'sshd', then return $templatepath/lxc-sshd.
 * On success return the template, on error return NULL.
 */
char *get_template_path(const char *t)
{
	int ret, len;
	char *tpath;

	if (t[0] == '/') {
		if (access(t, X_OK) == 0) {
			return strdup(t);
		} else {
			SYSERROR("Bad template pathname: %s", t);
			return NULL;
		}
	}

	len = strlen(LXCTEMPLATEDIR) + strlen(t) + strlen("/lxc-") + 1;

	tpath = malloc(len);
	if (!tpath)
		return NULL;

	ret = snprintf(tpath, len, "%s/lxc-%s", LXCTEMPLATEDIR, t);
	if (ret < 0 || ret >= len) {
		free(tpath);
		return NULL;
	}

	if (access(tpath, X_OK) < 0) {
		SYSERROR("bad template: %s", t);
		free(tpath);
		return NULL;
	}

	return tpath;
}

/*
 * @path:    a pathname where / replaced with '\0'.
 * @offsetp: pointer to int showing which path segment was last seen.
 *           Updated on return to reflect the next segment.
 * @fulllen: full original path length.
 * Returns a pointer to the next path segment, or NULL if done.
 */
static char *get_nextpath(char *path, int *offsetp, int fulllen)
{
	int offset = *offsetp;

	if (offset >= fulllen)
		return NULL;

	while (offset < fulllen && path[offset] != '\0')
		offset++;

	while (offset < fulllen && path[offset] == '\0')
		offset++;

	*offsetp = offset;

	return (offset < fulllen) ? &path[offset] : NULL;
}

/*
 * Check that @subdir is a subdir of @dir.  @len is the length of
 * @dir (to avoid having to recalculate it).
 */
static bool is_subdir(const char *subdir, const char *dir, size_t len)
{
	size_t subdirlen = strlen(subdir);

	if (subdirlen < len)
		return false;

	if (strncmp(subdir, dir, len) != 0)
		return false;

	if (dir[len-1] == '/')
		return true;

	if (subdir[len] == '/' || subdirlen == len)
		return true;

	return false;
}

/*
 * Check if the open fd is a symlink.  Return -ELOOP if it is.  Return
 * -ENOENT if we couldn't fstat.  Return 0 if the fd is ok.
 */
static int check_symlink(int fd)
{
	struct stat sb;
	int ret;

	ret = fstat(fd, &sb);
	if (ret < 0)
		return -ENOENT;

	if (S_ISLNK(sb.st_mode))
		return -ELOOP;

	return 0;
}

/*
 * Open a file or directory, provided that it contains no symlinks.
 *
 * CAVEAT: This function must not be used for other purposes than container
 * setup before executing the container's init
 */
static int open_if_safe(int dirfd, const char *nextpath)
{
	int newfd = openat(dirfd, nextpath, O_RDONLY | O_NOFOLLOW);
	if (newfd >= 0) /* Was not a symlink, all good. */
		return newfd;

	if (errno == ELOOP)
		return newfd;

	if (errno == EPERM || errno == EACCES) {
		/* We're not root (cause we got EPERM) so try opening with
		 * O_PATH.
		 */
		newfd = openat(dirfd, nextpath, O_PATH | O_NOFOLLOW);
		if (newfd >= 0) {
			/* O_PATH will return an fd for symlinks. We know
			 * nextpath wasn't a symlink at last openat, so if fd is
			 * now a link, then something * fishy is going on.
			 */
			int ret = check_symlink(newfd);
			if (ret < 0) {
				close(newfd);
				newfd = ret;
			}
		}
	}

	return newfd;
}

/*
 * Open a path intending for mounting, ensuring that the final path
 * is inside the container's rootfs.
 *
 * CAVEAT: This function must not be used for other purposes than container
 * setup before executing the container's init
 *
 * @target: path to be opened
 * @prefix_skip: a part of @target in which to ignore symbolic links.  This
 * would be the container's rootfs.
 *
 * Return an open fd for the path, or <0 on error.
 */
static int open_without_symlink(const char *target, const char *prefix_skip)
{
	int curlen = 0, dirfd, fulllen, i;
	char *dup;

	fulllen = strlen(target);

	/* make sure prefix-skip makes sense */
	if (prefix_skip && strlen(prefix_skip) > 0) {
		curlen = strlen(prefix_skip);
		if (!is_subdir(target, prefix_skip, curlen)) {
			ERROR("WHOA there - target \"%s\" didn't start with prefix \"%s\"",
			      target, prefix_skip);
			return -EINVAL;
		}

		/*
		 * get_nextpath() expects the curlen argument to be
		 * on a  (turned into \0) / or before it, so decrement
		 * curlen to make sure that happens
		 */
		if (curlen)
			curlen--;
	} else {
		prefix_skip = "/";
		curlen = 0;
	}

	/* Make a copy of target which we can hack up, and tokenize it */
	if ((dup = strdup(target)) == NULL) {
		ERROR("Out of memory checking for symbolic link");
		return -ENOMEM;
	}

	for (i = 0; i < fulllen; i++) {
		if (dup[i] == '/')
			dup[i] = '\0';
	}

	dirfd = open(prefix_skip, O_RDONLY);
	if (dirfd < 0) {
		SYSERROR("Failed to open path \"%s\"", prefix_skip);
		goto out;
	}

	for (;;) {
		int newfd, saved_errno;
		char *nextpath;

		if ((nextpath = get_nextpath(dup, &curlen, fulllen)) == NULL)
			goto out;

		newfd = open_if_safe(dirfd, nextpath);
		saved_errno = errno;
		close(dirfd);

		dirfd = newfd;
		if (newfd < 0) {
			errno = saved_errno;
			if (errno == ELOOP)
				SYSERROR("%s in %s was a symbolic link!", nextpath, target);

			goto out;
		}
	}

out:
	free(dup);
	return dirfd;
}

/*
 * Safely mount a path into a container, ensuring that the mount target
 * is under the container's @rootfs.  (If @rootfs is NULL, then the container
 * uses the host's /)
 *
 * CAVEAT: This function must not be used for other purposes than container
 * setup before executing the container's init
 */
int safe_mount(const char *src, const char *dest, const char *fstype,
		unsigned long flags, const void *data, const char *rootfs)
{
	int destfd, ret, saved_errno;
	/* Only needs enough for /proc/self/fd/<fd>. */
	char srcbuf[50], destbuf[50];
	int srcfd = -1;
	const char *mntsrc = src;

	if (!rootfs)
		rootfs = "";

	/* todo - allow symlinks for relative paths if 'allowsymlinks' option is passed */
	if (flags & MS_BIND && src && src[0] != '/') {
		INFO("This is a relative bind mount");

		srcfd = open_without_symlink(src, NULL);
		if (srcfd < 0)
			return srcfd;

		ret = snprintf(srcbuf, sizeof(srcbuf), "/proc/self/fd/%d", srcfd);
		if (ret < 0 || ret >= (int)sizeof(srcbuf)) {
			close(srcfd);
			ERROR("Out of memory");
			return -EINVAL;
		}
		mntsrc = srcbuf;
	}

	destfd = open_without_symlink(dest, rootfs);
	if (destfd < 0) {
		if (srcfd != -1) {
			saved_errno = errno;
			close(srcfd);
			errno = saved_errno;
		}

		return destfd;
	}

	ret = snprintf(destbuf, sizeof(destbuf), "/proc/self/fd/%d", destfd);
	if (ret < 0 || ret >= (int)sizeof(destbuf)) {
		if (srcfd != -1)
			close(srcfd);

		close(destfd);
		ERROR("Out of memory");
		return -EINVAL;
	}

	ret = mount(mntsrc, destbuf, fstype, flags, data);
	saved_errno = errno;
	if (srcfd != -1)
		close(srcfd);

	close(destfd);
	if (ret < 0) {
		errno = saved_errno;
		SYSERROR("Failed to mount \"%s\" onto \"%s\"", src ? src : "(null)", dest);
		return ret;
	}

	return 0;
}

/*
 * Mount a proc under @rootfs if proc self points to a pid other than
 * my own.  This is needed to have a known-good proc mount for setting
 * up LSMs both at container startup and attach.
 *
 * @rootfs : the rootfs where proc should be mounted
 *
 * Returns < 0 on failure, 0 if the correct proc was already mounted
 * and 1 if a new proc was mounted.
 *
 * NOTE: not to be called from inside the container namespace!
 */
int lxc_mount_proc_if_needed(const char *rootfs)
{
	char path[PATH_MAX] = {0};
	int link_to_pid, linklen, mypid, ret;
	char link[INTTYPE_TO_STRLEN(pid_t)] = {0};

	ret = snprintf(path, PATH_MAX, "%s/proc/self", rootfs);
	if (ret < 0 || ret >= PATH_MAX) {
		SYSERROR("The name of proc path is too long");
		return -1;
	}

	linklen = readlink(path, link, sizeof(link));

	ret = snprintf(path, PATH_MAX, "%s/proc", rootfs);
	if (ret < 0 || ret >= PATH_MAX) {
		SYSERROR("The name of proc path is too long");
		return -1;
	}

	/* /proc not mounted */
	if (linklen < 0) {
		if (mkdir(path, 0755) && errno != EEXIST)
			return -1;

		goto domount;
	} else if (linklen >= sizeof(link)) {
		link[linklen - 1] = '\0';
		ERROR("Readlink returned truncated content: \"%s\"", link);
		return -1;
	}

	mypid = lxc_raw_getpid();
	INFO("I am %d, /proc/self points to \"%s\"", mypid, link);

	if (lxc_safe_int(link, &link_to_pid) < 0)
		return -1;

	/* correct procfs is already mounted */
	if (link_to_pid == mypid)
		return 0;

	ret = umount2(path, MNT_DETACH);
	if (ret < 0)
		SYSWARN("Failed to umount \"%s\" with MNT_DETACH", path);

domount:
	/* rootfs is NULL */
	if (!strcmp(rootfs, ""))
		ret = mount("proc", path, "proc", 0, NULL);
	else
		ret = safe_mount("proc", path, "proc", 0, NULL, rootfs);
	if (ret < 0)
		return -1;

	INFO("Mounted /proc in container for security transition");
	return 1;
}

int open_devnull(void)
{
	int fd = open("/dev/null", O_RDWR);
	if (fd < 0)
		SYSERROR("Can't open /dev/null");

	return fd;
}

int set_stdfds(int fd)
{
	int ret;

	if (fd < 0)
		return -1;

	ret = dup2(fd, STDIN_FILENO);
	if (ret < 0)
		return -1;

	ret = dup2(fd, STDOUT_FILENO);
	if (ret < 0)
		return -1;

	ret = dup2(fd, STDERR_FILENO);
	if (ret < 0)
		return -1;

	return 0;
}

int null_stdfds(void)
{
	int ret = -1;
	int fd;

	fd = open_devnull();
	if (fd >= 0) {
		ret = set_stdfds(fd);
		close(fd);
	}

	return ret;
}

/* Check whether a signal is blocked by a process. */
/* /proc/pid-to-str/status\0 = (5 + 21 + 7 + 1) */
#define __PROC_STATUS_LEN (6 + INTTYPE_TO_STRLEN(pid_t) + 7 + 1)
bool task_blocks_signal(pid_t pid, int signal)
{
	__do_free char *line = NULL;
	__do_fclose FILE *f = NULL;
	int ret;
	char status[__PROC_STATUS_LEN] = {0};
	uint64_t sigblk = 0, one = 1;
	size_t n = 0;
	bool bret = false;

	ret = snprintf(status, __PROC_STATUS_LEN, "/proc/%d/status", pid);
	if (ret < 0 || ret >= __PROC_STATUS_LEN)
		return bret;

	f = fopen(status, "re");
	if (!f)
		return false;

	while (getline(&line, &n, f) != -1) {
		char *numstr;

		if (strncmp(line, "SigBlk:", 7))
			continue;

		numstr = lxc_trim_whitespace_in_place(line + 7);
		ret = lxc_safe_uint64(numstr, &sigblk, 16);
		if (ret < 0)
			return false;

		break;
	}

	if (sigblk & (one << (signal - 1)))
		bret = true;

	return bret;
}

int lxc_preserve_ns(const int pid, const char *ns)
{
	int ret;
/* 5 /proc + 21 /int_as_str + 3 /ns + 20 /NS_NAME + 1 \0 */
#define __NS_PATH_LEN 50
	char path[__NS_PATH_LEN];

	/* This way we can use this function to also check whether namespaces
	 * are supported by the kernel by passing in the NULL or the empty
	 * string.
	 */
	ret = snprintf(path, __NS_PATH_LEN, "/proc/%d/ns%s%s", pid,
		       !ns || strcmp(ns, "") == 0 ? "" : "/",
		       !ns || strcmp(ns, "") == 0 ? "" : ns);
	if (ret < 0 || (size_t)ret >= __NS_PATH_LEN) {
		errno = EFBIG;
		return -1;
	}

	return open(path, O_RDONLY | O_CLOEXEC);
}

bool lxc_switch_uid_gid(uid_t uid, gid_t gid)
{
	int ret = 0;

	if (gid != LXC_INVALID_GID) {
		ret = setgid(gid);
		if (ret < 0) {
			SYSERROR("Failed to switch to gid %d", gid);
			return false;
		}
		NOTICE("Switched to gid %d", gid);
	}

	if (uid != LXC_INVALID_UID) {
		ret = setuid(uid);
		if (ret < 0) {
			SYSERROR("Failed to switch to uid %d", uid);
			return false;
		}
		NOTICE("Switched to uid %d", uid);
	}

	return true;
}

/* Simple convenience function which enables uniform logging. */
bool lxc_setgroups(int size, gid_t list[])
{
	if (setgroups(size, list) < 0) {
		SYSERROR("Failed to setgroups()");
		return false;
	}
	NOTICE("Dropped additional groups");

	return true;
}

static int lxc_get_unused_loop_dev_legacy(char *loop_name)
{
	struct dirent *dp;
	struct loop_info64 lo64;
	DIR *dir;
	int dfd = -1, fd = -1, ret = -1;

	dir = opendir("/dev");
	if (!dir) {
		SYSERROR("Failed to open \"/dev\"");
		return -1;
	}

	while ((dp = readdir(dir))) {
		if (strncmp(dp->d_name, "loop", 4) != 0)
			continue;

		dfd = dirfd(dir);
		if (dfd < 0)
			continue;

		fd = openat(dfd, dp->d_name, O_RDWR);
		if (fd < 0)
			continue;

		ret = ioctl(fd, LOOP_GET_STATUS64, &lo64);
		if (ret < 0) {
			if (ioctl(fd, LOOP_GET_STATUS64, &lo64) == 0 ||
			    errno != ENXIO) {
				close(fd);
				fd = -1;
				continue;
			}
		}

		ret = snprintf(loop_name, LO_NAME_SIZE, "/dev/%s", dp->d_name);
		if (ret < 0 || ret >= LO_NAME_SIZE) {
			close(fd);
			fd = -1;
			continue;
		}

		break;
	}

	closedir(dir);

	if (fd < 0)
		return -1;

	return fd;
}

static int lxc_get_unused_loop_dev(char *name_loop)
{
	int loop_nr, ret;
	int fd_ctl = -1, fd_tmp = -1;

	fd_ctl = open("/dev/loop-control", O_RDWR | O_CLOEXEC);
	if (fd_ctl < 0) {
		SYSERROR("Failed to open loop control");
		return -ENODEV;
	}

	loop_nr = ioctl(fd_ctl, LOOP_CTL_GET_FREE);
	if (loop_nr < 0) {
		SYSERROR("Failed to get loop control");
		goto on_error;
	}

	ret = snprintf(name_loop, LO_NAME_SIZE, "/dev/loop%d", loop_nr);
	if (ret < 0 || ret >= LO_NAME_SIZE)
		goto on_error;

	fd_tmp = open(name_loop, O_RDWR | O_CLOEXEC);
	if (fd_tmp < 0) {
		/* on Android loop devices are moved under /dev/block, give it a shot */
		ret = snprintf(name_loop, LO_NAME_SIZE, "/dev/block/loop%d", loop_nr);
                if (ret < 0 || ret >= LO_NAME_SIZE)
                        goto on_error;

		fd_tmp = open(name_loop, O_RDWR | O_CLOEXEC);
		if (fd_tmp < 0)
			SYSERROR("Failed to open loop \"%s\"", name_loop);
	}

on_error:
	close(fd_ctl);
	return fd_tmp;
}

int lxc_prepare_loop_dev(const char *source, char *loop_dev, int flags)
{
	int ret;
	struct loop_info64 lo64;
	int fd_img = -1, fret = -1, fd_loop = -1;

	fd_loop = lxc_get_unused_loop_dev(loop_dev);
	if (fd_loop < 0) {
		if (fd_loop != -ENODEV)
			goto on_error;

		fd_loop = lxc_get_unused_loop_dev_legacy(loop_dev);
		if (fd_loop < 0)
			goto on_error;
	}

	fd_img = open(source, O_RDWR | O_CLOEXEC);
	if (fd_img < 0) {
		SYSERROR("Failed to open source \"%s\"", source);
		goto on_error;
	}

	ret = ioctl(fd_loop, LOOP_SET_FD, fd_img);
	if (ret < 0) {
		SYSERROR("Failed to set loop fd");
		goto on_error;
	}

	memset(&lo64, 0, sizeof(lo64));
	lo64.lo_flags = flags;

	strlcpy((char *)lo64.lo_file_name, source, LO_NAME_SIZE);

	ret = ioctl(fd_loop, LOOP_SET_STATUS64, &lo64);
	if (ret < 0) {
		SYSERROR("Failed to set loop status64");
		goto on_error;
	}

	fret = 0;

on_error:
	if (fd_img >= 0)
		close(fd_img);

	if (fret < 0 && fd_loop >= 0) {
		close(fd_loop);
		fd_loop = -1;
	}

	return fd_loop;
}

int lxc_unstack_mountpoint(const char *path, bool lazy)
{
	int ret;
	int umounts = 0;

pop_stack:
	ret = umount2(path, lazy ? MNT_DETACH : 0);
	if (ret < 0) {
		/* We consider anything else than EINVAL deadly to prevent going
		 * into an infinite loop. (The other alternative is constantly
		 * parsing /proc/self/mountinfo which is yucky and probably
		 * racy.)
		 */
		if (errno != EINVAL)
			return -errno;
	} else {
		/* Just stop counting when this happens. That'd just be so
		 * stupid that we won't even bother trying to report back the
		 * correct value anymore.
		 */
		if (umounts != INT_MAX)
			umounts++;

		/* We succeeded in umounting. Make sure that there's no other
		 * mountpoint stacked underneath.
		 */
		goto pop_stack;
	}

	return umounts;
}

int run_command_internal(char *buf, size_t buf_size, int (*child_fn)(void *), void *args, bool wait_status)
{
	pid_t child;
	int ret, fret, pipefd[2];
	ssize_t bytes;

	/* Make sure our callers do not receive uninitialized memory. */
	if (buf_size > 0 && buf)
		buf[0] = '\0';

	if (pipe(pipefd) < 0) {
		SYSERROR("Failed to create pipe");
		return -1;
	}

	child = lxc_raw_clone(0, NULL);
	if (child < 0) {
		close(pipefd[0]);
		close(pipefd[1]);
		SYSERROR("Failed to create new process");
		return -1;
	}

	if (child == 0) {
		/* Close the read-end of the pipe. */
		close(pipefd[0]);

		/* Redirect std{err,out} to write-end of the
		 * pipe.
		 */
		ret = dup2(pipefd[1], STDOUT_FILENO);
		if (ret >= 0)
			ret = dup2(pipefd[1], STDERR_FILENO);

		/* Close the write-end of the pipe. */
		close(pipefd[1]);

		if (ret < 0) {
			SYSERROR("Failed to duplicate std{err,out} file descriptor");
			_exit(EXIT_FAILURE);
		}

		/* Does not return. */
		child_fn(args);
		ERROR("Failed to exec command");
		_exit(EXIT_FAILURE);
	}

	/* close the write-end of the pipe */
	close(pipefd[1]);

	if (buf && buf_size > 0) {
		bytes = lxc_read_nointr(pipefd[0], buf, buf_size - 1);
		if (bytes > 0)
			buf[bytes - 1] = '\0';
	}

	if (wait_status)
		fret = lxc_wait_for_pid_status(child);
	else
		fret = wait_for_pid(child);

	/* close the read-end of the pipe */
	close(pipefd[0]);

	return fret;
}

int run_command(char *buf, size_t buf_size, int (*child_fn)(void *), void *args)
{
    return run_command_internal(buf, buf_size, child_fn, args, false);
}

int run_command_status(char *buf, size_t buf_size, int (*child_fn)(void *), void *args)
{
    return run_command_internal(buf, buf_size, child_fn, args, true);
}

bool lxc_nic_exists(char *nic)
{
#define __LXC_SYS_CLASS_NET_LEN 15 + IFNAMSIZ + 1
	char path[__LXC_SYS_CLASS_NET_LEN];
	int ret;
	struct stat sb;

	if (!strcmp(nic, "none"))
		return true;

	ret = snprintf(path, __LXC_SYS_CLASS_NET_LEN, "/sys/class/net/%s", nic);
	if (ret < 0 || (size_t)ret >= __LXC_SYS_CLASS_NET_LEN)
		return false;

	ret = stat(path, &sb);
	if (ret < 0)
		return false;

	return true;
}

uint64_t lxc_find_next_power2(uint64_t n)
{
	/* 0 is not valid input. We return 0 to the caller since 0 is not a
	 * valid power of two.
	 */
	if (n == 0)
		return 0;

	if (!(n & (n - 1)))
		return n;

	while (n & (n - 1))
		n = n & (n - 1);

	n = n << 1;
	return n;
}

static int process_dead(/* takes */ int status_fd)
{
	__do_close int dupfd = -EBADF;
	__do_free char *line = NULL;
	__do_fclose FILE *f = NULL;
	int ret = 0;
	size_t n = 0;

	dupfd = dup(status_fd);
	if (dupfd < 0)
		return -1;

	if (fd_cloexec(dupfd, true) < 0)
		return -1;

	f = fdopen(dupfd, "re");
	if (!f)
		return -1;

	/* Transfer ownership of fd. */
	move_fd(dupfd);

	ret = 0;
	while (getline(&line, &n, f) != -1) {
		char *state;

		if (strncmp(line, "State:", 6))
			continue;

		state = lxc_trim_whitespace_in_place(line + 6);
		/* only check whether process is dead or zombie for now */
		if (*state == 'X' || *state == 'Z')
			ret = 1;
	}

	return ret;
}

int lxc_set_death_signal(int signal, pid_t parent, int parent_status_fd)
{
	int ret;
	pid_t ppid;

	ret = prctl(PR_SET_PDEATHSIG, prctl_arg(signal), prctl_arg(0),
		    prctl_arg(0), prctl_arg(0));

	/* verify that we haven't been orphaned in the meantime */
	ppid = (pid_t)syscall(SYS_getppid);
	if (ppid == 0) { /* parent outside our pidns */
		if (parent_status_fd < 0)
			return 0;

		if (process_dead(parent_status_fd) == 1)
			return raise(SIGKILL);
	} else if (ppid != parent) {
		return raise(SIGKILL);
	}

	if (ret < 0)
		return -1;

	return 0;
}

int fd_cloexec(int fd, bool cloexec)
{
	int oflags, nflags;

	oflags = fcntl(fd, F_GETFD, 0);
	if (oflags < 0)
		return -errno;

	if (cloexec)
		nflags = oflags | FD_CLOEXEC;
	else
		nflags = oflags & ~FD_CLOEXEC;

	if (nflags == oflags)
		return 0;

	if (fcntl(fd, F_SETFD, nflags) < 0)
		return -errno;

	return 0;
}

int recursive_destroy(const char *dirname)
{
	__do_closedir DIR *dir = NULL;
	int fret = 0;
	int ret;
	struct dirent *direntp;

	dir = opendir(dirname);
	if (!dir)
		return log_error_errno(-1, errno, "Failed to open dir \"%s\"", dirname);

	while ((direntp = readdir(dir))) {
		__do_free char *pathname = NULL;
		struct stat mystat;

		if (!strcmp(direntp->d_name, ".") ||
		    !strcmp(direntp->d_name, ".."))
			continue;

		pathname = must_make_path(dirname, direntp->d_name, NULL);
		ret = lstat(pathname, &mystat);
		if (ret < 0) {
			if (!fret)
				SYSWARN("Failed to stat \"%s\"", pathname);

			fret = -1;
			continue;
		}

		if (!S_ISDIR(mystat.st_mode))
			continue;

		ret = recursive_destroy(pathname);
		if (ret < 0)
			fret = -1;
	}

	ret = rmdir(dirname);
	if (ret < 0)
		return log_warn_errno(-1, errno, "Failed to delete \"%s\"", dirname);

	return fret;
}

int lxc_setup_keyring(char *keyring_label)
{
	key_serial_t keyring;
	int ret = 0;

	if (keyring_label) {
		if (lsm_keyring_label_set(keyring_label) < 0) {
			ERROR("Couldn't set keyring label");
		}
	}

	/* Try to allocate a new session keyring for the container to prevent
	 * information leaks.
	 */
	keyring = keyctl(KEYCTL_JOIN_SESSION_KEYRING, prctl_arg(0),
			 prctl_arg(0), prctl_arg(0), prctl_arg(0));
	if (keyring < 0) {
		switch (errno) {
		case ENOSYS:
			DEBUG("The keyctl() syscall is not supported or blocked");
			break;
		case EACCES:
			__fallthrough;
		case EPERM:
			DEBUG("Failed to access kernel keyring. Continuing...");
			break;
		default:
			SYSERROR("Failed to create kernel keyring");
			break;
		}
	}

	return ret;
}

bool lxc_can_use_pidfd(int pidfd)
{
	int ret;

	if (pidfd < 0)
		return log_error(false, "Kernel does not support pidfds");

	/*
	 * We don't care whether or not children were in a waitable state. We
	 * just care whether waitid() recognizes P_PIDFD.
	 *
	 * Btw, while I have your attention, the above waitid() code is an
	 * excellent example of how _not_ to do flag-based kernel APIs. So if
	 * you ever go into kernel development or are already and you add this
	 * kind of flag potpourri even though you have read this comment shame
	 * on you. May the gods of operating system development have mercy on
	 * your soul because I won't.
	 */
	ret = waitid(P_PIDFD, pidfd, NULL,
		    /* Type of children to wait for. */
		    __WALL |
		    /* How to wait for them. */
		    WNOHANG | WNOWAIT |
		    /* What state to wait for. */
		    WEXITED | WSTOPPED | WCONTINUED);
	if (ret < 0)
		return log_error_errno(false, errno, "Kernel does not support waiting on processes through pidfds");

	ret = lxc_raw_pidfd_send_signal(pidfd, 0, NULL, 0);
	if (ret)
		return log_error_errno(false, errno, "Kernel does not support sending singals through pidfds");

	return log_trace(true, "Kernel supports pidfds");
}<|MERGE_RESOLUTION|>--- conflicted
+++ resolved
@@ -327,12 +327,8 @@
 #ifdef HAVE_OPENSSL
 #include <openssl/evp.h>
 
-<<<<<<< HEAD
-static int do_sha1_hash(const char *buf, int buflen, unsigned char *md_value, unsigned int *md_len)
-=======
 static int do_sha1_hash(const char *buf, int buflen, unsigned char *md_value,
 			unsigned int *md_len)
->>>>>>> 4dab8044
 {
 	EVP_MD_CTX *mdctx;
 	const EVP_MD *md;
