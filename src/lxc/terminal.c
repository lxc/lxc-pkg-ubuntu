/* SPDX-License-Identifier: LGPL-2.1+ */

#include "config.h"

#include <errno.h>
#include <fcntl.h>
#include <pthread.h>
#include <signal.h>
#include <stdio.h>
#include <stdlib.h>
#include <sys/epoll.h>
#include <sys/types.h>
#include <termios.h>
#include <unistd.h>

#include "lxc.h"

#include "af_unix.h"
#include "caps.h"
#include "commands.h"
#include "conf.h"
#include "log.h"
#include "lxclock.h"
#include "mainloop.h"
#include "memory_utils.h"
#include "start.h"
#include "syscall_wrappers.h"
#include "terminal.h"
#include "utils.h"

#if HAVE_OPENPTY
#include <pty.h>
#else
#include "openpty.h"
#endif

#define LXC_TERMINAL_BUFFER_SIZE 1024

lxc_log_define(terminal, lxc);

void lxc_terminal_winsz(int srcfd, int dstfd)
{
	int ret;
	struct winsize wsz;

	if (!isatty(srcfd))
		return;

	ret = ioctl(srcfd, TIOCGWINSZ, &wsz);
	if (ret < 0) {
		WARN("Failed to get window size");
		return;
	}

	ret = ioctl(dstfd, TIOCSWINSZ, &wsz);
	if (ret < 0)
		WARN("Failed to set window size");
	else
		DEBUG("Set window size to %d columns and %d rows", wsz.ws_col,
		      wsz.ws_row);

	return;
}

static void lxc_terminal_winch(struct lxc_terminal_state *ts)
{
	lxc_terminal_winsz(ts->stdinfd, ts->ptxfd);
}

int lxc_terminal_signalfd_cb(int fd, uint32_t events, void *cbdata,
			     struct lxc_async_descr *descr)
{
	ssize_t ret;
	struct signalfd_siginfo siginfo;
	struct lxc_terminal_state *ts = cbdata;

	ret = lxc_read_nointr(fd, &siginfo, sizeof(siginfo));
	if (ret < 0 || (size_t)ret < sizeof(siginfo)) {
		ERROR("Failed to read signal info");
		return LXC_MAINLOOP_ERROR;
	}

	if (siginfo.ssi_signo == SIGTERM) {
		DEBUG("Received SIGTERM. Detaching from the terminal");
		return LXC_MAINLOOP_CLOSE;
	}

	if (siginfo.ssi_signo == SIGWINCH)
		lxc_terminal_winch(ts);

	return LXC_MAINLOOP_CONTINUE;
}

struct lxc_terminal_state *lxc_terminal_signal_init(int srcfd, int dstfd)
{
	__do_close int signal_fd = -EBADF;
	__do_free struct lxc_terminal_state *ts = NULL;
	int ret;
	sigset_t mask;

	ts = malloc(sizeof(*ts));
	if (!ts)
		return NULL;

	memset(ts, 0, sizeof(*ts));
	ts->stdinfd = srcfd;
	ts->ptxfd = dstfd;
	ts->sigfd = -1;

	ret = sigemptyset(&mask);
	if (ret < 0) {
		SYSERROR("Failed to initialize an empty signal set");
		return NULL;
	}

	if (isatty(srcfd)) {
		ret = sigaddset(&mask, SIGWINCH);
		if (ret < 0)
			SYSNOTICE("Failed to add SIGWINCH to signal set");
	} else {
		INFO("fd %d does not refer to a tty device", srcfd);
	}

	/* Exit the mainloop cleanly on SIGTERM. */
	ret = sigaddset(&mask, SIGTERM);
	if (ret < 0) {
		SYSERROR("Failed to add SIGWINCH to signal set");
		return NULL;
	}

	ret = pthread_sigmask(SIG_BLOCK, &mask, &ts->oldmask);
	if (ret < 0) {
		WARN("Failed to block signals");
		return NULL;
	}

	signal_fd = signalfd(-1, &mask, SFD_CLOEXEC);
	if (signal_fd < 0) {
		WARN("Failed to create signal fd");
		(void)pthread_sigmask(SIG_SETMASK, &ts->oldmask, NULL);
		return NULL;
	}
	ts->sigfd = move_fd(signal_fd);
	TRACE("Created signal fd %d", ts->sigfd);

	return move_ptr(ts);
}

int lxc_terminal_signal_sigmask_safe_blocked(struct lxc_terminal *terminal)
{
	struct lxc_terminal_state *state = terminal->tty_state;

	if (!state)
		return 0;

	return pthread_sigmask(SIG_SETMASK, &state->oldmask, NULL);
}

/**
 * lxc_terminal_signal_fini: uninstall signal handler
 *
 * @terminal: terminal instance
 *
 * Restore the saved signal handler that was in effect at the time
 * lxc_terminal_signal_init() was called.
 */
static void lxc_terminal_signal_fini(struct lxc_terminal *terminal)
{
	struct lxc_terminal_state *state = terminal->tty_state;

	if (!terminal->tty_state)
		return;

	state = terminal->tty_state;
	if (state->sigfd >= 0) {
		close(state->sigfd);

		if (pthread_sigmask(SIG_SETMASK, &state->oldmask, NULL) < 0)
			SYSWARN("Failed to restore signal mask");
	}

	free(terminal->tty_state);
	terminal->tty_state = NULL;
}

static int lxc_terminal_truncate_log_file(struct lxc_terminal *terminal)
{
	/* be very certain things are kosher */
	if (!terminal->log_path || terminal->log_fd < 0)
		return -EBADF;

	return lxc_unpriv(ftruncate(terminal->log_fd, 0));
}

static int lxc_terminal_rotate_log_file(struct lxc_terminal *terminal)
{
	__do_free char *tmp = NULL;
	int ret;
	size_t len;

	if (!terminal->log_path || terminal->log_rotate == 0)
		return -EOPNOTSUPP;

	/* be very certain things are kosher */
	if (terminal->log_fd < 0)
		return -EBADF;

	len = strlen(terminal->log_path) + sizeof(".1");
	tmp = must_realloc(NULL, len);

	ret = strnprintf(tmp, len, "%s.1", terminal->log_path);
	if (ret < 0)
		return -EFBIG;

	close(terminal->log_fd);
	terminal->log_fd = -1;
	ret = lxc_unpriv(rename(terminal->log_path, tmp));
	if (ret < 0)
		return ret;

	return lxc_terminal_create_log_file(terminal);
}

static int lxc_terminal_write_log_file(struct lxc_terminal *terminal, char *buf,
				       int bytes_read)
{
	int ret;
	struct stat st;
	int64_t space_left = -1;

	if (terminal->log_fd < 0)
		return 0;

	/* A log size <= 0 means that there's no limit on the size of the log
         * file at which point we simply ignore whether the log is supposed to
	 * be rotated or not.
	 */
	if (terminal->log_size <= 0)
		return lxc_write_nointr(terminal->log_fd, buf, bytes_read);

	/* Get current size of the log file. */
	ret = fstat(terminal->log_fd, &st);
	if (ret < 0) {
		SYSERROR("Failed to stat the terminal log file descriptor");
		return -1;
	}

	/* handle non-regular files */
	if ((st.st_mode & S_IFMT) != S_IFREG) {
		/* This isn't a regular file. so rotating the file seems a
		 * dangerous thing to do, size limits are also very
		 * questionable. Let's not risk anything and tell the user that
		 * they're requesting us to do weird stuff.
		 */
		if (terminal->log_rotate > 0 || terminal->log_size > 0)
			return -EINVAL;

		/* I mean, sure log wherever you want to. */
		return lxc_write_nointr(terminal->log_fd, buf, bytes_read);
	}

	space_left = terminal->log_size - st.st_size;

	/* User doesn't want to rotate the log file and there's no more space
	 * left so simply truncate it.
	 */
	if (space_left <= 0 && terminal->log_rotate <= 0) {
		ret = lxc_terminal_truncate_log_file(terminal);
		if (ret < 0)
			return ret;

		if ((uint64_t)bytes_read <= terminal->log_size)
			return lxc_write_nointr(terminal->log_fd, buf, bytes_read);

		/* Write as much as we can into the buffer and loose the rest. */
		return lxc_write_nointr(terminal->log_fd, buf, terminal->log_size);
	}

	/* There's enough space left. */
	if (bytes_read <= space_left)
		return lxc_write_nointr(terminal->log_fd, buf, bytes_read);

	/* There's not enough space left but at least write as much as we can
	 * into the old log file.
	 */
	ret = lxc_write_nointr(terminal->log_fd, buf, space_left);
	if (ret < 0)
		return -1;

	/* Calculate how many bytes we still need to write. */
	bytes_read -= space_left;

	/* There'd be more to write but we aren't instructed to rotate the log
	 * file so simply return. There's no error on our side here.
	 */
	if (terminal->log_rotate > 0)
		ret = lxc_terminal_rotate_log_file(terminal);
	else
		ret = lxc_terminal_truncate_log_file(terminal);
	if (ret < 0)
		return ret;

	if (terminal->log_size < (uint64_t)bytes_read) {
		/* Well, this is unfortunate because it means that there is more
		 * to write than the user has granted us space. There are
		 * multiple ways to handle this but let's use the simplest one:
		 * write as much as we can, tell the user that there was more
		 * stuff to write and move on.
		 * Note that this scenario shouldn't actually happen with the
		 * standard pty-based terminal that LXC allocates since it will
		 * be switched into raw mode. In raw mode only 1 byte at a time
		 * should be read and written.
		 */
		WARN("Size of terminal log file is smaller than the bytes to write");
		ret = lxc_write_nointr(terminal->log_fd, buf, terminal->log_size);
		if (ret < 0)
			return -1;
		bytes_read -= ret;
		return bytes_read;
	}

	/* Yay, we made it. */
	ret = lxc_write_nointr(terminal->log_fd, buf, bytes_read);
	if (ret < 0)
		return -1;
	bytes_read -= ret;
	return bytes_read;
}

static int lxc_terminal_ptx_io(struct lxc_terminal *terminal)
{
	char buf[LXC_TERMINAL_BUFFER_SIZE];
	int r, w, w_log, w_rbuf;

	w = r = lxc_read_nointr(terminal->ptx, buf, sizeof(buf));
	if (r <= 0)
		return -1;

	w_rbuf = w_log = 0;
	/* write to peer first */
	if (terminal->peer >= 0)
		w = lxc_write_nointr(terminal->peer, buf, r);

	/* write to terminal ringbuffer */
	if (terminal->buffer_size > 0)
		w_rbuf = lxc_ringbuf_write(&terminal->ringbuf, buf, r);

	/* write to terminal log */
	if (terminal->log_fd >= 0)
		w_log = lxc_terminal_write_log_file(terminal, buf, r);

	if (w != r)
		WARN("Short write on terminal r:%d != w:%d", r, w);

	if (w_rbuf < 0) {
		errno = -w_rbuf;
		SYSTRACE("Failed to write %d bytes to terminal ringbuffer", r);
	}

	if (w_log < 0)
		TRACE("Failed to write %d bytes to terminal log", r);

	return 0;
}

static int lxc_terminal_peer_io(struct lxc_terminal *terminal)
{
	char buf[LXC_TERMINAL_BUFFER_SIZE];
	int r, w;

	w = r = lxc_read_nointr(terminal->peer, buf, sizeof(buf));
	if (r <= 0)
		return -1;

	w = lxc_write_nointr(terminal->ptx, buf, r);
	if (w != r)
		WARN("Short write on terminal r:%d != w:%d", r, w);

	return 0;
}

static int lxc_terminal_ptx_io_handler(int fd, uint32_t events, void *data,
				       struct lxc_async_descr *descr)
{
	struct lxc_terminal *terminal = data;
	int ret;

	ret = lxc_terminal_ptx_io(data);
	if (ret < 0)
		return log_info(LXC_MAINLOOP_CLOSE,
				"Terminal client on fd %d has exited",
				terminal->ptx);

	return LXC_MAINLOOP_CONTINUE;
}

static int lxc_terminal_peer_io_handler(int fd, uint32_t events, void *data,
					struct lxc_async_descr *descr)
{
	struct lxc_terminal *terminal = data;
	int ret;

	ret = lxc_terminal_peer_io(data);
	if (ret < 0)
		return log_info(LXC_MAINLOOP_CLOSE,
				"Terminal client on fd %d has exited",
				terminal->peer);

	return LXC_MAINLOOP_CONTINUE;
}

static int lxc_terminal_mainloop_add_peer(struct lxc_terminal *terminal)
{
	int ret;

	if (terminal->peer >= 0) {
		ret = lxc_mainloop_add_handler(terminal->descr, terminal->peer,
					       lxc_terminal_peer_io_handler,
					       default_cleanup_handler,
					       terminal, "lxc_terminal_peer_io_handler");
		if (ret < 0) {
			WARN("Failed to add terminal peer handler to mainloop");
			return -1;
		}
	}

	if (!terminal->tty_state || terminal->tty_state->sigfd < 0)
		return 0;

	ret = lxc_mainloop_add_handler(terminal->descr,
				       terminal->tty_state->sigfd,
				       lxc_terminal_signalfd_cb,
				       default_cleanup_handler,
				       terminal->tty_state,
				       "lxc_terminal_signalfd_cb");
	if (ret < 0) {
		WARN("Failed to add signal handler to mainloop");
		return -1;
	}

	return 0;
}

int lxc_terminal_mainloop_add(struct lxc_async_descr *descr,
			      struct lxc_terminal *terminal)
{
	int ret;

	if (terminal->ptx < 0) {
		INFO("Terminal is not initialized");
		return 0;
	}

	ret = lxc_mainloop_add_handler(descr, terminal->ptx,
				       lxc_terminal_ptx_io_handler,
				       default_cleanup_handler,
				       terminal, "lxc_terminal_ptx_io_handler");
	if (ret < 0) {
		ERROR("Failed to add handler for terminal ptx fd %d to mainloop", terminal->ptx);
		return -1;
	}

	/* We cache the descr so that we can add an fd to it when someone
	 * does attach to it in lxc_terminal_allocate().
	 */
	terminal->descr = descr;

	return lxc_terminal_mainloop_add_peer(terminal);
}

int lxc_setup_tios(int fd, struct termios *oldtios)
{
	int ret;
	struct termios newtios;

	if (!isatty(fd)) {
		ERROR("File descriptor %d does not refer to a terminal", fd);
		return -1;
	}

	/* Get current termios. */
	ret = tcgetattr(fd, oldtios);
	if (ret < 0) {
		SYSERROR("Failed to get current terminal settings");
		return -1;
	}

	/* ensure we don't end up in an endless loop:
	 * The kernel might fire SIGTTOU while an
	 * ioctl() in tcsetattr() is executed. When the ioctl()
	 * is resumed and retries, the signal handler interrupts it again.
	 */
	signal (SIGTTIN, SIG_IGN);
	signal (SIGTTOU, SIG_IGN);

	newtios = *oldtios;

	/* We use the same settings that ssh does. */
	newtios.c_iflag |= IGNPAR;
	newtios.c_iflag &= ~(ISTRIP | INLCR | IGNCR | ICRNL | IXON | IXANY | IXOFF);
#ifdef IUCLC
	newtios.c_iflag &= ~IUCLC;
#endif
	newtios.c_lflag &= ~(TOSTOP | ISIG | ICANON | ECHO | ECHOE | ECHOK | ECHONL);
#ifdef IEXTEN
	newtios.c_lflag &= ~IEXTEN;
#endif
	newtios.c_oflag |= ONLCR;
	newtios.c_oflag |= OPOST;
	newtios.c_cc[VMIN] = 1;
	newtios.c_cc[VTIME] = 0;

	/* Set new attributes. */
	ret = tcsetattr(fd, TCSAFLUSH, &newtios);
	if (ret < 0) {
		ERROR("Failed to set new terminal settings");
		return -1;
	}

	return 0;
}

static void lxc_terminal_peer_proxy_free(struct lxc_terminal *terminal)
{
	lxc_terminal_signal_fini(terminal);

	close(terminal->proxy.ptx);
	terminal->proxy.ptx = -1;

	close(terminal->proxy.pty);
	terminal->proxy.pty = -1;

	terminal->proxy.busy = -1;

	terminal->proxy.name[0] = '\0';

	terminal->peer = -1;
}

static int lxc_terminal_peer_proxy_alloc(struct lxc_terminal *terminal,
					 int sockfd)
{
	int ret;
	struct termios oldtermio;
	struct lxc_terminal_state *ts;

	if (terminal->ptx < 0) {
		ERROR("Terminal not set up");
		return -1;
	}

	if (terminal->proxy.busy != -1 || terminal->peer != -1) {
		NOTICE("Terminal already in use");
		return -1;
	}

	if (terminal->tty_state) {
		ERROR("Terminal has already been initialized");
		return -1;
	}

	/* This is the proxy terminal that will be given to the client, and
	 * that the real terminal ptx will send to / recv from.
	 */
	ret = openpty(&terminal->proxy.ptx, &terminal->proxy.pty, NULL,
		      NULL, NULL);
	if (ret < 0) {
		SYSERROR("Failed to open proxy terminal");
		return -1;
	}

	ret = ttyname_r(terminal->proxy.pty, terminal->proxy.name,
			sizeof(terminal->proxy.name));
	if (ret < 0) {
		SYSERROR("Failed to retrieve name of proxy terminal pty");
		goto on_error;
	}

	ret = fd_cloexec(terminal->proxy.ptx, true);
	if (ret < 0) {
		SYSERROR("Failed to set FD_CLOEXEC flag on proxy terminal ptx");
		goto on_error;
	}

	ret = fd_cloexec(terminal->proxy.pty, true);
	if (ret < 0) {
		SYSERROR("Failed to set FD_CLOEXEC flag on proxy terminal pty");
		goto on_error;
	}

	ret = lxc_setup_tios(terminal->proxy.pty, &oldtermio);
	if (ret < 0)
		goto on_error;

	ts = lxc_terminal_signal_init(terminal->proxy.ptx, terminal->ptx);
	if (!ts)
		goto on_error;

	terminal->tty_state = ts;
	terminal->peer = terminal->proxy.pty;
	terminal->proxy.busy = sockfd;
	ret = lxc_terminal_mainloop_add_peer(terminal);
	if (ret < 0)
		goto on_error;

	NOTICE("Opened proxy terminal with ptx fd %d and pty fd %d",
	       terminal->proxy.ptx, terminal->proxy.pty);
	return 0;

on_error:
	lxc_terminal_peer_proxy_free(terminal);
	return -1;
}

int lxc_terminal_allocate(struct lxc_conf *conf, int sockfd, int *ttyreq)
{
	size_t ttynum;
	int ptxfd = -1;
	struct lxc_tty_info *ttys = &conf->ttys;
	struct lxc_terminal *terminal = &conf->console;

	if (*ttyreq == 0) {
		int ret;

		ret = lxc_terminal_peer_proxy_alloc(terminal, sockfd);
		if (ret < 0)
			goto out;

		ptxfd = terminal->proxy.ptx;
		goto out;
	}

	if (*ttyreq > 0) {
		if ((size_t)*ttyreq > ttys->max)
			goto out;

		if (ttys->tty[*ttyreq - 1].busy >= 0)
			goto out;

		/* The requested tty is available. */
		ttynum = *ttyreq;
		goto out_tty;
	}

	/* Search for next available tty, fixup index tty1 => [0]. */
	for (ttynum = 1; ttynum <= ttys->max && ttys->tty[ttynum - 1].busy >= 0; ttynum++) {
		;
	}

	/* We didn't find any available slot for tty. */
	if (ttynum > ttys->max)
		goto out;

	*ttyreq = (int)ttynum;

out_tty:
	ttys->tty[ttynum - 1].busy = sockfd;
	ptxfd = ttys->tty[ttynum - 1].ptx;

out:
	return ptxfd;
}

void lxc_terminal_free(struct lxc_conf *conf, int fd)
{
	struct lxc_tty_info *ttys = &conf->ttys;
	struct lxc_terminal *terminal = &conf->console;

	for (size_t i = 0; i < ttys->max; i++)
		if (ttys->tty[i].busy == fd)
			ttys->tty[i].busy = -1;

	if (terminal->proxy.busy != fd)
		return;

	lxc_mainloop_del_handler(terminal->descr, terminal->proxy.pty);
	lxc_terminal_peer_proxy_free(terminal);
}

static int lxc_terminal_peer_default(struct lxc_terminal *terminal)
{
	struct lxc_terminal_state *ts;
	const char *path;
	int ret = 0;

	if (terminal->path)
		path = terminal->path;
	else
		path = "/dev/tty";

	terminal->peer = lxc_unpriv(open(path, O_RDWR | O_CLOEXEC));
	if (terminal->peer < 0) {
		if (!terminal->path) {
			errno = ENODEV;
			SYSDEBUG("The process does not have a controlling terminal");
			goto on_succes;
		}

		SYSERROR("Failed to open proxy terminal \"%s\"", path);
		return -ENOTTY;
	}
	DEBUG("Using terminal \"%s\" as proxy", path);

	if (!isatty(terminal->peer)) {
		ERROR("File descriptor for \"%s\" does not refer to a terminal", path);
		goto on_error_free_tios;
	}

	ts = lxc_terminal_signal_init(terminal->peer, terminal->ptx);
	terminal->tty_state = ts;
	if (!ts) {
		WARN("Failed to install signal handler");
		goto on_error_free_tios;
	}

	lxc_terminal_winsz(terminal->peer, terminal->ptx);

	terminal->tios = malloc(sizeof(*terminal->tios));
	if (!terminal->tios)
		goto on_error_free_tios;

	ret = lxc_setup_tios(terminal->peer, terminal->tios);
	if (ret < 0)
		goto on_error_close_peer;
	else
		goto on_succes;

on_error_free_tios:
	free(terminal->tios);
	terminal->tios = NULL;

on_error_close_peer:
	close(terminal->peer);
	terminal->peer = -1;
	ret = -ENOTTY;

on_succes:
	return ret;
}

int lxc_terminal_write_ringbuffer(struct lxc_terminal *terminal)
{
	char *r_addr;
	ssize_t ret;
	uint64_t used;
	struct lxc_ringbuf *buf = &terminal->ringbuf;

	/* There's not log file where we can dump the ringbuffer to. */
	if (terminal->log_fd < 0)
		return 0;

	used = lxc_ringbuf_used(buf);
	if (used == 0)
		return 0;

	ret = lxc_terminal_truncate_log_file(terminal);
	if (ret < 0)
		return ret;

	/* Write as much as we can without exceeding the limit. */
	if (terminal->log_size < used)
		used = terminal->log_size;

	r_addr = lxc_ringbuf_get_read_addr(buf);
	ret = lxc_write_nointr(terminal->log_fd, r_addr, used);
	if (ret < 0)
		return -EIO;

	return 0;
}

void lxc_terminal_delete(struct lxc_terminal *terminal)
{
	int ret;

	ret = lxc_terminal_write_ringbuffer(terminal);
	if (ret < 0)
		WARN("Failed to write terminal log to disk");

	if (terminal->tios && terminal->peer >= 0) {
		ret = tcsetattr(terminal->peer, TCSAFLUSH, terminal->tios);
		if (ret < 0)
			SYSWARN("Failed to set old terminal settings");
	}
	free(terminal->tios);
	terminal->tios = NULL;

	if (terminal->peer >= 0)
		close(terminal->peer);
	terminal->peer = -1;

	if (terminal->ptx >= 0)
		close(terminal->ptx);
	terminal->ptx = -1;

	if (terminal->pty >= 0)
		close(terminal->pty);
	terminal->pty = -1;

	terminal->pty_nr = -1;

	if (terminal->log_fd >= 0)
		close(terminal->log_fd);
	terminal->log_fd = -1;
}

/**
 * Note that this function needs to run before the mainloop starts. Since we
 * register a handler for the terminal's ptxfd when we create the mainloop
 * the terminal handler needs to see an allocated ringbuffer.
 */
static int lxc_terminal_create_ringbuf(struct lxc_terminal *terminal)
{
	int ret;
	struct lxc_ringbuf *buf = &terminal->ringbuf;
	uint64_t size = terminal->buffer_size;

	/* no ringbuffer previously allocated and no ringbuffer requested */
	if (!buf->addr && size <= 0)
		return 0;

	/* ringbuffer allocated but no new ringbuffer requested */
	if (buf->addr && size <= 0) {
		lxc_ringbuf_release(buf);
		buf->addr = NULL;
		buf->r_off = 0;
		buf->w_off = 0;
		buf->size = 0;
		TRACE("Deallocated terminal ringbuffer");
		return 0;
	}

	if (size <= 0)
		return 0;

	/* check wether the requested size for the ringbuffer has changed */
	if (buf->addr && buf->size != size) {
		TRACE("Terminal ringbuffer size changed from %" PRIu64
		      " to %" PRIu64 " bytes. Deallocating terminal ringbuffer",
		      buf->size, size);
		lxc_ringbuf_release(buf);
	}

	ret = lxc_ringbuf_create(buf, size);
	if (ret < 0) {
		ERROR("Failed to setup %" PRIu64 " byte terminal ringbuffer", size);
		return -1;
	}

	TRACE("Allocated %" PRIu64 " byte terminal ringbuffer", size);
	return 0;
}

/**
 * This is the terminal log file. Please note that the terminal log file is
 * (implementation wise not content wise) independent of the terminal ringbuffer.
 */
int lxc_terminal_create_log_file(struct lxc_terminal *terminal)
{
	if (!terminal->log_path)
		return 0;

	terminal->log_fd = lxc_unpriv(open(terminal->log_path, O_CLOEXEC | O_RDWR | O_CREAT | O_APPEND, 0600));
	if (terminal->log_fd < 0) {
		SYSERROR("Failed to open terminal log file \"%s\"", terminal->log_path);
		return -1;
	}

	DEBUG("Using \"%s\" as terminal log file", terminal->log_path);
	return 0;
}

static int lxc_terminal_map_ids(struct lxc_conf *c, struct lxc_terminal *terminal)
{
	int ret;

	if (list_empty(&c->id_map))
		return 0;

	if (is_empty_string(terminal->name) && terminal->pty < 0)
		return 0;

	if (terminal->pty >= 0)
		ret = userns_exec_mapped_root(NULL, terminal->pty, c);
	else
		ret = userns_exec_mapped_root(terminal->name, -EBADF, c);
	if (ret < 0)
		return log_error(-1, "Failed to chown terminal %d(%s)", terminal->pty,
				 !is_empty_string(terminal->name) ? terminal->name : "(null)");

	TRACE("Chowned terminal %d(%s)", terminal->pty,
	      !is_empty_string(terminal->name) ? terminal->name : "(null)");

	return 0;
}

static int lxc_terminal_create_foreign(struct lxc_conf *conf, struct lxc_terminal *terminal)
{
	int ret;

	ret = openpty(&terminal->ptx, &terminal->pty, NULL, NULL, NULL);
	if (ret < 0) {
		SYSERROR("Failed to open terminal");
		return -1;
	}

	ret = lxc_terminal_map_ids(conf, terminal);
	if (ret < 0) {
		SYSERROR("Failed to change ownership of terminal multiplexer device");
		goto err;
	}

	ret = ttyname_r(terminal->pty, terminal->name, sizeof(terminal->name));
	if (ret < 0) {
		SYSERROR("Failed to retrieve name of terminal pty");
		goto err;
	}

	ret = fd_cloexec(terminal->ptx, true);
	if (ret < 0) {
		SYSERROR("Failed to set FD_CLOEXEC flag on terminal ptx");
		goto err;
	}

	ret = fd_cloexec(terminal->pty, true);
	if (ret < 0) {
		SYSERROR("Failed to set FD_CLOEXEC flag on terminal pty");
		goto err;
	}

	ret = lxc_terminal_peer_default(terminal);
	if (ret < 0) {
		ERROR("Failed to allocate proxy terminal");
		goto err;
	}

	return 0;

err:
	lxc_terminal_delete(terminal);
	return -ENODEV;
}

int lxc_devpts_terminal(int devpts_fd, int *ret_ptx, int *ret_pty,
			int *ret_pty_nr, bool require_tiocgptpeer)
{
<<<<<<< HEAD
	__do_close int fd_ptx = -EBADF, fd_opath_pty = -EBADF, fd_pty = -EBADF;
	int pty_nr = -1;
	int ret;

	if (devpts_fd < 0)
		return ret_errno(EBADF);

	fd_ptx = open_beneath(devpts_fd, "ptmx", O_RDWR | O_NOCTTY | O_CLOEXEC);
=======
	__do_close int fd_devpts = -EBADF, fd_ptx = -EBADF,
		       fd_opath_pty = -EBADF, fd_pty = -EBADF;
	int pty_nr = -1;
	int ret;

	/*
	 * When we aren't told what devpts instance to allocate from we assume
	 * it is the one in the caller's mount namespace.
	 * This poses a slight complication, a lot of distros will change
	 * permissions on /dev/ptmx so it can be opened by unprivileged users
	 * but will not change permissions on /dev/pts/ptmx itself. In
	 * addition, /dev/ptmx can either be a symlink, a bind-mount, or a
	 * separate device node. So we need to allow for fairly lax lookup.
	 */
	if (devpts_fd < 0)
		fd_ptx = open_at(-EBADF, "/dev/ptmx", PROTECT_OPEN_RW & ~O_NOFOLLOW,
				 PROTECT_LOOKUP_ABSOLUTE_XDEV_SYMLINKS, 0);
	else
		fd_ptx = open_beneath(devpts_fd, "ptmx", O_RDWR | O_NOCTTY | O_CLOEXEC);
>>>>>>> acd6f8b9
	if (fd_ptx < 0) {
		if (errno == ENOSPC)
			return systrace("Exceeded number of allocatable terminals");

		return syswarn("Failed to open terminal multiplexer device");
	}

<<<<<<< HEAD
	ret = unlockpt(fd_ptx);
	if (ret < 0)
		return syswarn_set(-ENODEV, "Failed to unlock multiplexer device device");

=======
	if (devpts_fd < 0) {
		fd_devpts = open_at(-EBADF, "/dev/pts", PROTECT_OPATH_DIRECTORY,
				    PROTECT_LOOKUP_ABSOLUTE_XDEV, 0);
		if (fd_devpts < 0)
			return syswarn("Failed to open devpts instance");

		if (!same_device(fd_devpts, "ptmx", fd_ptx, ""))
			return syswarn("The acquired ptmx devices don't match");
		devpts_fd = fd_devpts;
	}

	ret = unlockpt(fd_ptx);
	if (ret < 0)
		return syswarn_set(-ENODEV, "Failed to unlock multiplexer device device");

>>>>>>> acd6f8b9
	fd_pty = ioctl(fd_ptx, TIOCGPTPEER, O_RDWR | O_NOCTTY | O_CLOEXEC);
	if (fd_pty < 0) {
		switch (errno) {
		case ENOTTY:
			SYSTRACE("Pure fd-based terminal allocation not possible");
			break;
		case ENOSPC:
			SYSTRACE("Exceeded number of allocatable terminals");
			break;
		default:
			SYSWARN("Failed to allocate new pty device");
			return -errno;
		}

		/* The caller tells us that they trust the devpts instance. */
		if (require_tiocgptpeer)
			return ret_errno(ENODEV);
	}

	ret = ioctl(fd_ptx, TIOCGPTN, &pty_nr);
	if (ret)
		return syswarn_set(-ENODEV, "Failed to retrieve name of terminal pty");

	if (fd_pty < 0) {
		/*
		 * If we end up it means that TIOCGPTPEER isn't supported but
		 * the caller told us they trust the devpts instance so we use
		 * the pty nr to open the pty side.
		 */
		fd_pty = open_at(devpts_fd, fdstr(pty_nr), PROTECT_OPEN_RW,
				 PROTECT_LOOKUP_ABSOLUTE_XDEV, 0);
		if (fd_pty < 0)
			return syswarn_set(-ENODEV, "Failed to open terminal pty fd by path %d/%d",
					   devpts_fd, pty_nr);
	} else {
		fd_opath_pty = open_at(devpts_fd, fdstr(pty_nr), PROTECT_OPATH_FILE,
				       PROTECT_LOOKUP_ABSOLUTE_XDEV, 0);
		if (fd_opath_pty < 0)
			return syswarn_set(-ENODEV, "Failed to open terminal pty fd by path %d/%d",
					   devpts_fd, pty_nr);

		if (!same_file_lax(fd_pty, fd_opath_pty))
			return syswarn_set(-ENODEV, "Terminal file descriptor changed");
	}

	*ret_ptx = move_fd(fd_ptx);
	*ret_pty = move_fd(fd_pty);
	*ret_pty_nr = pty_nr;
	return 0;
}

int lxc_terminal_parent(struct lxc_conf *conf)
{
<<<<<<< HEAD
	__do_close int fd_devpts = -EBADF;
=======
>>>>>>> acd6f8b9
	struct lxc_terminal *console = &conf->console;
	int ret;

	if (!wants_console(&conf->console))
		return 0;

	/* Allocate console from the container's devpts. */
	if (conf->pty_max > 1)
		return 0;

	/* Allocate console for the container from the host's devpts. */
<<<<<<< HEAD
	fd_devpts = open_at(-EBADF,
			    "/dev/pts",
			    PROTECT_OPATH_DIRECTORY,
			    PROTECT_LOOKUP_ABSOLUTE_XDEV,
			    0);
	if (fd_devpts < 0)
		return syserror("Failed to open devpts instance");

	ret = lxc_devpts_terminal(fd_devpts, &console->ptx, &console->pty,
=======
	ret = lxc_devpts_terminal(-EBADF, &console->ptx, &console->pty,
>>>>>>> acd6f8b9
				  &console->pty_nr, false);
	if (ret < 0)
		return syserror("Failed to allocate console");

	ret = strnprintf(console->name, sizeof(console->name),
			 "/dev/pts/%d", console->pty_nr);
	if (ret < 0)
		return syserror("Failed to create console path");

	return lxc_terminal_map_ids(conf, &conf->console);
}

static int lxc_terminal_create_native(const char *name, const char *lxcpath,
				      struct lxc_terminal *terminal)
{
	__do_close int devpts_fd = -EBADF;
	int ret;

	devpts_fd = lxc_cmd_get_devpts_fd(name, lxcpath);
	if (devpts_fd < 0)
		return sysinfo("Failed to receive devpts fd");

	ret = lxc_devpts_terminal(devpts_fd, &terminal->ptx, &terminal->pty,
				  &terminal->pty_nr, true);
	if (ret < 0)
		return ret;

	ret = strnprintf(terminal->name, sizeof(terminal->name),
			 "/dev/pts/%d", terminal->pty_nr);
	if (ret < 0)
		return syserror("Failed to create path");

	ret = lxc_terminal_peer_default(terminal);
	if (ret < 0) {
		lxc_terminal_delete(terminal);
		return syswarn_set(-ENODEV, "Failed to allocate proxy terminal");
	}

	return 0;
}

int lxc_terminal_create(const char *name, const char *lxcpath,
			struct lxc_conf *conf, struct lxc_terminal *terminal)
{
	if (!lxc_terminal_create_native(name, lxcpath, terminal))
		return 0;

	return lxc_terminal_create_foreign(conf, terminal);
}

int lxc_terminal_setup(struct lxc_conf *conf)
{
	int ret;
	struct lxc_terminal *terminal = &conf->console;

	if (terminal->path && strequal(terminal->path, "none"))
		return log_info(0, "No terminal requested");

	ret = lxc_terminal_peer_default(terminal);
	if (ret < 0)
		goto err;

	ret = lxc_terminal_create_log_file(terminal);
	if (ret < 0)
		goto err;

	ret = lxc_terminal_create_ringbuf(terminal);
	if (ret < 0)
		goto err;

	return 0;

err:
	lxc_terminal_delete(terminal);
	return -ENODEV;
}

static bool __terminal_dup2(int duplicate, int original)
{
	int ret;

	if (!isatty(original))
		return true;

	ret = dup2(duplicate, original);
	if (ret < 0) {
		SYSERROR("Failed to dup2(%d, %d)", duplicate, original);
		return false;
	}

	return true;
}

int lxc_terminal_set_stdfds(int fd)
{
	int i;

	if (fd < 0)
		return 0;

	for (i = 0; i < 3; i++)
		if (!__terminal_dup2(fd, (int[]){STDIN_FILENO, STDOUT_FILENO,
						 STDERR_FILENO}[i]))
			return -1;

	return 0;
}

int lxc_terminal_stdin_cb(int fd, uint32_t events, void *cbdata,
			  struct lxc_async_descr *descr)
{
	int ret;
	char c;
	struct lxc_terminal_state *ts = cbdata;

	if (fd != ts->stdinfd)
		return LXC_MAINLOOP_CLOSE;

	ret = lxc_read_nointr(ts->stdinfd, &c, 1);
	if (ret <= 0)
		return LXC_MAINLOOP_CLOSE;

	if (ts->escape >= 1) {
		/* we want to exit the terminal with Ctrl+a q */
		if (c == ts->escape && !ts->saw_escape) {
			ts->saw_escape = 1;
			return LXC_MAINLOOP_CONTINUE;
		}

		if (c == 'q' && ts->saw_escape)
			return LXC_MAINLOOP_CLOSE;

		ts->saw_escape = 0;
	}

	ret = lxc_write_nointr(ts->ptxfd, &c, 1);
	if (ret <= 0)
		return LXC_MAINLOOP_CLOSE;

	return LXC_MAINLOOP_CONTINUE;
}

int lxc_terminal_ptx_cb(int fd, uint32_t events, void *cbdata,
			   struct lxc_async_descr *descr)
{
	int r, w;
	char buf[LXC_TERMINAL_BUFFER_SIZE];
	struct lxc_terminal_state *ts = cbdata;

	if (fd != ts->ptxfd)
		return LXC_MAINLOOP_CLOSE;

	r = lxc_read_nointr(fd, buf, sizeof(buf));
	if (r <= 0)
		return LXC_MAINLOOP_CLOSE;

	w = lxc_write_nointr(ts->stdoutfd, buf, r);
	if (w <= 0 || w != r)
		return LXC_MAINLOOP_CLOSE;

	return LXC_MAINLOOP_CONTINUE;
}

int lxc_terminal_getfd(struct lxc_container *c, int *ttynum, int *ptxfd)
{
	return lxc_cmd_get_tty_fd(c->name, ttynum, ptxfd, c->config_path);
}

int lxc_console(struct lxc_container *c, int ttynum,
		int stdinfd, int stdoutfd, int stderrfd,
		int escape)
{
	int ptxfd, ret, ttyfd;
	struct lxc_async_descr descr;
	struct termios oldtios;
	struct lxc_terminal_state *ts;
	struct lxc_terminal terminal = {
		.tty_state = NULL,
	};
	int istty = 0;

	ttyfd = lxc_cmd_get_tty_fd(c->name, &ttynum, &ptxfd, c->config_path);
	if (ttyfd < 0)
		return -1;

	ret = setsid();
	if (ret < 0)
		TRACE("Process is already group leader");

	ts = lxc_terminal_signal_init(stdinfd, ptxfd);
	if (!ts) {
		ret = -1;
		goto close_fds;
	}
	terminal.tty_state = ts;
	ts->escape = escape;
	ts->stdoutfd = stdoutfd;

	istty = isatty(stdinfd);
	if (istty) {
		lxc_terminal_winsz(stdinfd, ptxfd);
		lxc_terminal_winsz(ts->stdinfd, ts->ptxfd);
	} else {
		INFO("File descriptor %d does not refer to a terminal", stdinfd);
	}

	ret = lxc_mainloop_open(&descr);
	if (ret) {
		ERROR("Failed to create mainloop");
		goto sigwinch_fini;
	}

	if (ts->sigfd != -1) {
		ret = lxc_mainloop_add_handler(&descr, ts->sigfd,
					       lxc_terminal_signalfd_cb,
					       default_cleanup_handler,
					       ts, "lxc_terminal_signalfd_cb");
		if (ret < 0) {
			ERROR("Failed to add signal handler to mainloop");
			goto close_mainloop;
		}
	}

	ret = lxc_mainloop_add_handler(&descr, ts->stdinfd,
				       lxc_terminal_stdin_cb,
				       default_cleanup_handler,
				       ts, "lxc_terminal_stdin_cb");
	if (ret < 0) {
		ERROR("Failed to add stdin handler");
		goto close_mainloop;
	}

	ret = lxc_mainloop_add_handler(&descr, ts->ptxfd,
				       lxc_terminal_ptx_cb,
				       default_cleanup_handler,
				       ts, "lxc_terminal_ptx_cb");
	if (ret < 0) {
		ERROR("Failed to add ptx handler");
		goto close_mainloop;
	}

	if (ts->escape >= 1) {
		fprintf(stderr,
			"\n"
			"Connected to tty %1$d\n"
			"Type <Ctrl+%2$c q> to exit the console, "
			"<Ctrl+%2$c Ctrl+%2$c> to enter Ctrl+%2$c itself\n",
			ttynum, 'a' + escape - 1);
	}

	if (istty) {
		ret = lxc_setup_tios(stdinfd, &oldtios);
		if (ret < 0)
			goto close_mainloop;
	}

	ret = lxc_mainloop(&descr, -1);
	if (ret < 0) {
		ERROR("The mainloop returned an error");
		goto restore_tios;
	}

	ret = 0;

restore_tios:
	if (istty) {
		istty = tcsetattr(stdinfd, TCSAFLUSH, &oldtios);
		if (istty < 0)
			SYSWARN("Failed to restore terminal properties");
	}

close_mainloop:
	lxc_mainloop_close(&descr);

sigwinch_fini:
	lxc_terminal_signal_fini(&terminal);

close_fds:
	close(ptxfd);
	close(ttyfd);

	return ret;
}

int lxc_make_controlling_terminal(int fd)
{
	int ret;

	setsid();

	ret = ioctl(fd, TIOCSCTTY, (char *)NULL);
	if (ret < 0)
		return -1;

	return 0;
}

int lxc_terminal_prepare_login(int fd)
{
	int ret;

	ret = lxc_make_controlling_terminal(fd);
	if (ret < 0)
		return -1;

	ret = lxc_terminal_set_stdfds(fd);
	if (ret < 0)
		return -1;

	if (fd > STDERR_FILENO)
		close(fd);

	return 0;
}

void lxc_terminal_info_init(struct lxc_terminal_info *terminal)
{
	terminal->name[0] = '\0';
	terminal->ptx = -EBADF;
	terminal->pty = -EBADF;
	terminal->busy = -1;
}

void lxc_terminal_init(struct lxc_terminal *terminal)
{
	memset(terminal, 0, sizeof(*terminal));
	terminal->pty_nr = -1;
	terminal->pty = -EBADF;
	terminal->ptx = -EBADF;
	terminal->peer = -EBADF;
	terminal->log_fd = -EBADF;
	lxc_terminal_info_init(&terminal->proxy);
}

void lxc_terminal_conf_free(struct lxc_terminal *terminal)
{
	free(terminal->log_path);
	free(terminal->path);
	if (terminal->buffer_size > 0 && terminal->ringbuf.addr)
		lxc_ringbuf_release(&terminal->ringbuf);
	lxc_terminal_signal_fini(terminal);
}<|MERGE_RESOLUTION|>--- conflicted
+++ resolved
@@ -944,16 +944,6 @@
 int lxc_devpts_terminal(int devpts_fd, int *ret_ptx, int *ret_pty,
 			int *ret_pty_nr, bool require_tiocgptpeer)
 {
-<<<<<<< HEAD
-	__do_close int fd_ptx = -EBADF, fd_opath_pty = -EBADF, fd_pty = -EBADF;
-	int pty_nr = -1;
-	int ret;
-
-	if (devpts_fd < 0)
-		return ret_errno(EBADF);
-
-	fd_ptx = open_beneath(devpts_fd, "ptmx", O_RDWR | O_NOCTTY | O_CLOEXEC);
-=======
 	__do_close int fd_devpts = -EBADF, fd_ptx = -EBADF,
 		       fd_opath_pty = -EBADF, fd_pty = -EBADF;
 	int pty_nr = -1;
@@ -973,7 +963,6 @@
 				 PROTECT_LOOKUP_ABSOLUTE_XDEV_SYMLINKS, 0);
 	else
 		fd_ptx = open_beneath(devpts_fd, "ptmx", O_RDWR | O_NOCTTY | O_CLOEXEC);
->>>>>>> acd6f8b9
 	if (fd_ptx < 0) {
 		if (errno == ENOSPC)
 			return systrace("Exceeded number of allocatable terminals");
@@ -981,12 +970,6 @@
 		return syswarn("Failed to open terminal multiplexer device");
 	}
 
-<<<<<<< HEAD
-	ret = unlockpt(fd_ptx);
-	if (ret < 0)
-		return syswarn_set(-ENODEV, "Failed to unlock multiplexer device device");
-
-=======
 	if (devpts_fd < 0) {
 		fd_devpts = open_at(-EBADF, "/dev/pts", PROTECT_OPATH_DIRECTORY,
 				    PROTECT_LOOKUP_ABSOLUTE_XDEV, 0);
@@ -1002,7 +985,6 @@
 	if (ret < 0)
 		return syswarn_set(-ENODEV, "Failed to unlock multiplexer device device");
 
->>>>>>> acd6f8b9
 	fd_pty = ioctl(fd_ptx, TIOCGPTPEER, O_RDWR | O_NOCTTY | O_CLOEXEC);
 	if (fd_pty < 0) {
 		switch (errno) {
@@ -1056,10 +1038,6 @@
 
 int lxc_terminal_parent(struct lxc_conf *conf)
 {
-<<<<<<< HEAD
-	__do_close int fd_devpts = -EBADF;
-=======
->>>>>>> acd6f8b9
 	struct lxc_terminal *console = &conf->console;
 	int ret;
 
@@ -1071,19 +1049,7 @@
 		return 0;
 
 	/* Allocate console for the container from the host's devpts. */
-<<<<<<< HEAD
-	fd_devpts = open_at(-EBADF,
-			    "/dev/pts",
-			    PROTECT_OPATH_DIRECTORY,
-			    PROTECT_LOOKUP_ABSOLUTE_XDEV,
-			    0);
-	if (fd_devpts < 0)
-		return syserror("Failed to open devpts instance");
-
-	ret = lxc_devpts_terminal(fd_devpts, &console->ptx, &console->pty,
-=======
 	ret = lxc_devpts_terminal(-EBADF, &console->ptx, &console->pty,
->>>>>>> acd6f8b9
 				  &console->pty_nr, false);
 	if (ret < 0)
 		return syserror("Failed to allocate console");
