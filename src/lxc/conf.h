/* SPDX-License-Identifier: LGPL-2.1+ */

#ifndef __LXC_CONF_H
#define __LXC_CONF_H

#include "config.h"

#include <linux/magic.h>
#include <net/if.h>
#include <netinet/in.h>
#include <stdbool.h>
#include <stdio.h>
#include <sys/param.h>
#include <sys/types.h>
#include <sys/vfs.h>

#include "attach_options.h"
#include "caps.h"
#include "compiler.h"
#include "hlist.h"
#include "list.h"
#include "lxcseccomp.h"
#include "memory_utils.h"
#include "namespace.h"
#include "ringbuf.h"
#include "start.h"
#include "state.h"
#include "storage/storage.h"
#include "string_utils.h"
#include "syscall_wrappers.h"
#include "terminal.h"

#if HAVE_SYS_RESOURCE_H
#include <sys/resource.h>
#endif

#if HAVE_SCMP_FILTER_CTX
typedef void * scmp_filter_ctx;
#endif

typedef signed long personality_t;

/* worth moving to configure.ac? */
#define subuidfile "/etc/subuid"
#define subgidfile "/etc/subgid"

/*
 * Defines a generic struct to configure the control group. It is up to the
 * programmer to specify the right subsystem.
 * @subsystem : the targeted subsystem
 * @value     : the value to set
 * @version   : The version of the cgroup filesystem on which the controller
 *              resides.
 *
 * @controllers : The controllers to use for this container.
 * @dir         : The name of the directory containing the container's cgroup.
 *                Not that this is a per-container setting.
 */
struct lxc_cgroup {
	union {
		/* information about a specific controller */
		struct /* controller */ {
			int version;
			char *subsystem;
			char *value;
		};

		/* meta information about cgroup configuration */
		struct /* meta */ {
			char *controllers;
			char *dir;
			char *monitor_dir;
			char *monitor_pivot_dir;
			char *container_dir;
			char *namespace_dir;
			bool relative;
		};
	};

	struct list_head head;
};

static void free_lxc_cgroup(struct lxc_cgroup *ptr)
{
	if (ptr) {
		free(ptr->subsystem);
		free(ptr->value);
		free_disarm(ptr);
	}
}
define_cleanup_function(struct lxc_cgroup *, free_lxc_cgroup);

#if !HAVE_SYS_RESOURCE_H
#define RLIM_INFINITY ((unsigned long)-1)
struct rlimit {
	unsigned long rlim_cur;
	unsigned long rlim_max;
	struct list_head head;
};
#endif

/*
 * Defines a structure to configure resource limits to set via setrlimit().
 * @resource : the resource name in lowercase without the RLIMIT_ prefix
 * @limit    : the limit to set
 */
struct lxc_limit {
	char *resource;
	struct rlimit limit;
	struct list_head head;
};

static void free_lxc_limit(struct lxc_limit *ptr)
{
	if (ptr) {
		free_disarm(ptr->resource);
		free_disarm(ptr);
	}
}
define_cleanup_function(struct lxc_limit *, free_lxc_limit);

enum idtype {
	ID_TYPE_UID,
	ID_TYPE_GID
};

/*
 * Defines a structure to configure kernel parameters at runtime.
 * @key      : the kernel parameters will be configured without the "lxc.sysctl" prefix
 * @value    : the value to set
 */
struct lxc_sysctl {
	char *key;
	char *value;
	struct list_head head;
};

static void free_lxc_sysctl(struct lxc_sysctl *ptr)
{
	if (ptr) {
		free(ptr->key);
		free(ptr->value);
		free_disarm(ptr);
	}
}
define_cleanup_function(struct lxc_sysctl *, free_lxc_sysctl);

/*
 * Defines a structure to configure proc filesystem at runtime.
 * @filename : the proc filesystem will be configured without the "lxc.proc" prefix
 * @value    : the value to set
 */
struct lxc_proc {
	char *filename;
	char *value;
	struct list_head head;
};

static void free_lxc_proc(struct lxc_proc *ptr)
{
	if (ptr) {
		free(ptr->filename);
		free(ptr->value);
		free_disarm(ptr);
	}
}
define_cleanup_function(struct lxc_proc *, free_lxc_proc);

/*
 * id_map is an id map entry.  Form in confile is:
 * lxc.idmap = u 0    9800 100
 * lxc.idmap = u 1000 9900 100
 * lxc.idmap = g 0    9800 100
 * lxc.idmap = g 1000 9900 100
 * meaning the container can use uids and gids 0-99 and 1000-1099,
 * with [ug]id 0 mapping to [ug]id 9800 on the host, and [ug]id 1000 to
 * [ug]id 9900 on the host.
 */
struct id_map {
	enum idtype idtype;
	unsigned long hostid, nsid, range;
	struct list_head head;
};

/* Defines the number of tty configured and contains the
 * instantiated ptys
 * @max = number of configured ttys
 */
struct lxc_tty_info {
	size_t max;
	char *dir;
	char *tty_names;
	struct lxc_terminal_info *tty;
};

typedef enum lxc_mount_options_t {
	LXC_MOUNT_CREATE_DIR	= 0,
	LXC_MOUNT_CREATE_FILE	= 1,
	LXC_MOUNT_OPTIONAL	= 2,
	LXC_MOUNT_RELATIVE	= 3,
	LXC_MOUNT_IDMAP		= 4,
	LXC_MOUNT_MAX		= 5,
} lxc_mount_options_t;

__hidden extern const char *lxc_mount_options_info[LXC_MOUNT_MAX];

struct lxc_mount_options {
	unsigned int create_dir : 1;
	unsigned int create_file : 1;
	unsigned int optional : 1;
	unsigned int relative : 1;
	unsigned int bind_recursively : 1;
	unsigned int propagate_recursively : 1;
	unsigned int bind : 1;
	char userns_path[PATH_MAX];
	unsigned long mnt_flags;
	unsigned long prop_flags;
	char *data;
	struct lxc_mount_attr attr;
	char *raw_options;
};

/* Defines a structure to store the rootfs location, the
 * optionals pivot_root, rootfs mount paths
 * @path         : the rootfs source (directory or device)
 * @mount        : where it is mounted
 * @buf		 : static buffer to construct paths
 * @bev_type     : optional backing store type
 * @managed      : whether it is managed by LXC
 * @dfd_mnt	 : fd for @mount
 * @dfd_dev : fd for /dev of the container
 */
struct lxc_rootfs {
	int dfd_host;

	char *path;
	int fd_path_pin;
	int dfd_idmapped;

	int dfd_mnt;
	char *mount;

	int dfd_dev;

	char buf[PATH_MAX];
	char *bdev_type;
	bool managed;
	struct lxc_mount_options mnt_opts;
	struct lxc_storage *storage;
};

/*
 * Automatic mounts for LXC to perform inside the container
 */
enum {
	/* /proc read-write */
	LXC_AUTO_PROC_RW              = BIT(0),
	/* /proc/sys and /proc/sysrq-trigger read-only */
	LXC_AUTO_PROC_MIXED           = BIT(1),
	LXC_AUTO_PROC_MASK            = LXC_AUTO_PROC_RW |
					LXC_AUTO_PROC_MIXED,
	/* /sys read-write */
	LXC_AUTO_SYS_RW               = BIT(2),
	/* /sys read-only */
	LXC_AUTO_SYS_RO               = BIT(3),
	/* /sys read-only and /sys/class/net read-write */
	LXC_AUTO_SYS_MIXED            = LXC_AUTO_SYS_RW |
					LXC_AUTO_SYS_RO,
	LXC_AUTO_SYS_MASK             = LXC_AUTO_SYS_MIXED,

	/* /sys/fs/cgroup (partial mount, read-only) */
	LXC_AUTO_CGROUP_RO            = BIT(4),
	/* /sys/fs/cgroup (partial mount, read-write) */
	LXC_AUTO_CGROUP_RW            = BIT(5),
	/* /sys/fs/cgroup (partial mount, paths r/o, cgroup r/w) */
	LXC_AUTO_CGROUP_MIXED         = LXC_AUTO_CGROUP_RO |
					LXC_AUTO_CGROUP_RW,
	/* /sys/fs/cgroup (full mount, read-only) */
	LXC_AUTO_CGROUP_FULL_RO       = BIT(6),
	/* /sys/fs/cgroup (full mount, read-write) */
	LXC_AUTO_CGROUP_FULL_RW       = BIT(7),
	/* /sys/fs/cgroup (full mount, parent r/o, own r/w) */
	LXC_AUTO_CGROUP_FULL_MIXED    = LXC_AUTO_CGROUP_FULL_RO |
					LXC_AUTO_CGROUP_FULL_RW,

	/*
	 * Mount a pure read-write cgroup2 layout in the container independent
	 * of the cgroup layout used on the host.
	 */
	LXC_AUTO_CGROUP2_RW           = BIT(8),
	/*
	 * Mount a pure read-only cgroup2 layout in the container independent
	 * of the cgroup layout used on the host.
	 */
	LXC_AUTO_CGROUP2_RO           = BIT(9),

	/*
	 * These are defined in such a way as to retain binary compatibility
	 * with earlier versions of this code. If the previous mask is applied,
	 * both of these will default back to the _MIXED variants, which is
	 * safe.
	 */
	/* /sys/fs/cgroup (partial mount, r/w or mixed, depending on caps) */
	LXC_AUTO_CGROUP_NOSPEC        = 0x0B0,
	/* /sys/fs/cgroup (full mount, r/w or mixed, depending on caps) */
	LXC_AUTO_CGROUP_FULL_NOSPEC   = 0x0E0,
	/* mount cgroups even when cgroup namespaces are supported */
	LXC_AUTO_CGROUP_FORCE         = BIT(10),
	/* all known cgroup options */
	LXC_AUTO_CGROUP_MASK          = LXC_AUTO_CGROUP_MIXED |
					LXC_AUTO_CGROUP_FULL_MIXED |
					LXC_AUTO_CGROUP_NOSPEC |
					LXC_AUTO_CGROUP_FULL_NOSPEC |
					LXC_AUTO_CGROUP_FORCE |
					LXC_AUTO_CGROUP2_RW |
					LXC_AUTO_CGROUP2_RO,

	/* shared mount point */
	LXC_AUTO_SHMOUNTS             = BIT(11),
	/* shared mount point mask */
	LXC_AUTO_SHMOUNTS_MASK        = LXC_AUTO_SHMOUNTS,

	/* all known settings */
	LXC_AUTO_ALL_MASK             = LXC_AUTO_PROC_MASK |
					LXC_AUTO_SYS_MASK |
					LXC_AUTO_CGROUP_MASK,
};

enum lxchooks {
	LXCHOOK_PRESTART,
	LXCHOOK_PREMOUNT,
	LXCHOOK_MOUNT,
	LXCHOOK_AUTODEV,
	LXCHOOK_START,
	LXCHOOK_STOP,
	LXCHOOK_POSTSTOP,
	LXCHOOK_CLONE,
	LXCHOOK_DESTROY,
	LXCHOOK_START_HOST,
	NUM_LXC_HOOKS
};

__hidden extern char *lxchook_names[NUM_LXC_HOOKS];

struct lxc_state_client {
	int clientfd;
	lxc_state_t states[MAX_STATE];
	struct list_head head;
};

typedef enum lxc_bpf_devices_rule_t {
	LXC_BPF_DEVICE_CGROUP_ALLOWLIST		= 0,
	LXC_BPF_DEVICE_CGROUP_DENYLIST		= 1,
} lxc_bpf_devices_rule_t;

struct device_item {
	char type;
	int major;
	int minor;
	char access[4];
	int allow;
	struct list_head head;
};

struct bpf_devices {
	lxc_bpf_devices_rule_t list_type;
	struct list_head devices;
};

struct timens_offsets {
	/* Currently, either s_boot or ns_boot is set, but not both. */
	int64_t s_boot;
	int64_t ns_boot;

	/* Currently, either s_monotonic or ns_monotonic is set, but not both. */
	int64_t s_monotonic;
	int64_t ns_monotonic;
};

struct environment_entry {
	char *key;
	char *val;
	struct list_head head;
};

struct cap_entry {
	char *cap_name;
	__u32 cap;
	struct list_head head;
};

struct caps {
	int keep;
	struct list_head list;
};

struct string_entry {
	char *val;
	struct list_head head;
};

struct lxc_conf {
	/* Pointer to the name of the container. Do not free! */
	const char *name;
	bool is_execute;
	int reboot;
	personality_t personality;
	struct utsname *utsname;

	struct {
		struct list_head cgroup;
		struct list_head cgroup2;
		struct bpf_devices bpf_devices;
	};

	struct {
		struct list_head id_map;

		/*
		 * Pointer to the idmap entry for the container's root uid in
		 * the id_map list. Do not free!
		 */
		const struct id_map *root_nsuid_map;

		/*
		 * Pointer to the idmap entry for the container's root gid in
		 * the id_map list. Do not free!
		 */
		const struct id_map *root_nsgid_map;
	};

	struct list_head netdevs;

	struct {
		char *fstab;
		int auto_mounts;
		struct list_head mount_entries;
	};

	struct caps caps;

	/* /dev/tty<idx> devices */
	struct lxc_tty_info ttys;
	/* /dev/console device */
	struct lxc_terminal console;
	/* maximum pty devices allowed by devpts mount */
	size_t pty_max;
	/* file descriptor for the container's /dev/pts mount */
	int devpts_fd;

	/* set to true when rootfs has been setup */
	bool rootfs_setup;
	struct lxc_rootfs rootfs;

	bool close_all_fds;

	struct {
		unsigned int hooks_version;
		struct list_head hooks[NUM_LXC_HOOKS];
	};

	char *lsm_aa_profile;
	char *lsm_aa_profile_computed;
	bool lsm_aa_profile_created;
	unsigned int lsm_aa_allow_nesting;
	unsigned int lsm_aa_allow_incomplete;
	struct list_head lsm_aa_raw;
	char *lsm_se_context;
	char *lsm_se_keyring_context;
	bool keyring_disable_session;
	bool transient_procfs_mnt;
	struct lxc_seccomp seccomp;
	int maincmd_fd;
	unsigned int autodev;  /* if 1, mount and fill a /dev at start */
	int autodevtmpfssize; /* size of the /dev tmpfs */
	int haltsignal; /* signal used to halt container */
	int rebootsignal; /* signal used to reboot container */
	int stopsignal; /* signal used to hard stop container */
	char *rcfile;	/* Copy of the top level rcfile we read */

	/* Logfile and loglevel can be set in a container config file. Those
	 * function as defaults. The defaults can be overridden by command line.
	 * However we don't want the command line specified values to be saved
	 * on c->save_config(). So we store the config file specified values
	 * here. */
	char *logfile; /* the logfile as specified in config */
	int loglevel; /* loglevel as specified in config (if any) */
	int logfd;

	unsigned int start_auto;
	unsigned int start_delay;
	int start_order;
	struct list_head groups;
	int nbd_idx;

	/* unshare the mount namespace in the monitor */
	unsigned int monitor_unshare;
	unsigned int monitor_signal_pdeath;

	/* list of environment variables we'll add to the container when
	 * started */
	struct list_head environment;

	/* text representation of the config file */
	char *unexpanded_config;
	size_t unexpanded_len;
	size_t unexpanded_alloced;

	/* default command for lxc-execute */
	char *execute_cmd;

	/* init command */
	char *init_cmd;

	/* The uid to use for the container. */
	uid_t init_uid;
	/* The gid to use for the container. */
	gid_t init_gid;
	/* The groups to use for the container. */
	lxc_groups_t init_groups;

	/* indicator if the container will be destroyed on shutdown */
	unsigned int ephemeral;

	/* The facility to pass to syslog. Let's users establish as what type of
	 * program liblxc is supposed to write to the syslog. */
	char *syslog;

	/* Whether PR_SET_NO_NEW_PRIVS will be set for the container. */
	bool no_new_privs;

	/* RLIMIT_* limits */
	struct list_head limits;

	/* Contains generic info about the cgroup configuration for this
	 * container. Note that struct lxc_cgroup contains a union. It is only
	 * valid to access the members of the anonymous "meta" struct within
	 * that union.
	 */
	struct lxc_cgroup cgroup_meta;

	struct {
		int ns_clone;
		int ns_keep;
		char *ns_share[LXC_NS_MAX];
	};

	/* init working directory */
	char *init_cwd;

	/* A list of clients registered to be informed about a container state. */
	struct list_head state_clients;

	/* sysctls */
	struct list_head sysctls;

	/* procs */
	struct list_head procs;

	struct shmount {
		/* Absolute path to the shared mount point on the host */
		char *path_host;
		/* Absolute path (in the container) to the shared mount point */
		char *path_cont;
	} shmount;

	struct timens_offsets timens;

	bool sched_core;
	__u64 sched_core_cookie;
};

__hidden extern int write_id_mapping(enum idtype idtype, pid_t pid, const char *buf, size_t buf_size)
    __access_r(3, 4);

extern thread_local struct lxc_conf *current_config;

__hidden extern int run_lxc_hooks(const char *name, char *hook, struct lxc_conf *conf, char *argv[]);
__hidden extern struct lxc_conf *lxc_conf_init(void);
__hidden extern void lxc_conf_free(struct lxc_conf *conf);
__hidden extern int lxc_storage_prepare(struct lxc_conf *conf);
__hidden extern int lxc_rootfs_prepare(struct lxc_conf *conf, bool userns);
__hidden extern void lxc_storage_put(struct lxc_conf *conf);
__hidden extern int lxc_rootfs_init(struct lxc_conf *conf, bool userns);
__hidden extern int lxc_rootfs_prepare_parent(struct lxc_handler *handler);
__hidden extern int lxc_idmapped_mounts_parent(struct lxc_handler *handler);
__hidden extern int lxc_map_ids(struct list_head *idmap, pid_t pid);
__hidden extern int lxc_create_tty(const char *name, struct lxc_conf *conf);
__hidden extern void lxc_delete_tty(struct lxc_tty_info *ttys);
__hidden extern int lxc_clear_config_caps(struct lxc_conf *c);
__hidden extern int lxc_clear_cgroups(struct lxc_conf *c, const char *key, int version);
__hidden extern int lxc_clear_mount_entries(struct lxc_conf *c);
__hidden extern int lxc_clear_automounts(struct lxc_conf *c);
__hidden extern int lxc_clear_hooks(struct lxc_conf *c, const char *key);
__hidden extern int lxc_clear_idmaps(struct lxc_conf *c);
__hidden extern int lxc_clear_groups(struct lxc_conf *c);
__hidden extern int lxc_clear_environment(struct lxc_conf *c);
__hidden extern int lxc_clear_limits(struct lxc_conf *c, const char *key);
__hidden extern int lxc_delete_autodev(struct lxc_handler *handler);
__hidden extern int lxc_clear_autodev_tmpfs_size(struct lxc_conf *c);
__hidden extern int lxc_setup_rootfs_prepare_root(struct lxc_conf *conf, const char *name,
						  const char *lxcpath);
__hidden extern int lxc_setup(struct lxc_handler *handler);
__hidden extern int lxc_setup_parent(struct lxc_handler *handler);
__hidden extern int setup_resource_limits(struct lxc_conf *conf, pid_t pid);
__hidden extern int find_unmapped_nsid(const struct lxc_conf *conf, enum idtype idtype);
__hidden extern int mapped_hostid(unsigned id, const struct lxc_conf *conf, enum idtype idtype);
__hidden extern int userns_exec_1(const struct lxc_conf *conf, int (*fn)(void *), void *data,
				  const char *fn_name);
__hidden extern int userns_exec_full(struct lxc_conf *conf, int (*fn)(void *), void *data,
				     const char *fn_name);
__hidden extern int parse_mntopts_legacy(const char *mntopts, unsigned long *mntflags, char **mntdata);
__hidden extern int parse_propagationopts(const char *mntopts, unsigned long *pflags);
__hidden extern int parse_lxc_mount_attrs(struct lxc_mount_options *opts, char *mnt_opts);
__hidden extern int parse_mount_attrs(struct lxc_mount_options *opts, const char *mntopts);
__hidden extern void tmp_proc_unmount(struct lxc_conf *lxc_conf);
__hidden extern void suggest_default_idmap(void);
__hidden extern FILE *make_anonymous_mount_file(const struct list_head *mount,
						bool include_nesting_helpers);
__hidden extern int run_script(const char *name, const char *section, const char *script, ...);
__hidden extern int run_script_argv(const char *name, unsigned int hook_version, const char *section,
				    const char *script, const char *hookname, char **argsin);

__hidden extern bool has_cap(__u32 cap, struct lxc_conf *conf);
static inline bool lxc_wants_cap(__u32 cap, struct lxc_conf *conf)
{
	__u32 last_cap;
	int ret;

	ret = lxc_caps_last_cap(&last_cap);
	if (ret)
		return false;

<<<<<<< HEAD
	if (!lxc_list_empty(&conf->keepcaps))
		return in_caplist(cap, &conf->keepcaps);

	return !in_caplist(cap, &conf->caps);
=======
	if (last_cap < cap)
		return false;

	return has_cap(cap, conf);
>>>>>>> bc77c384
}

__hidden extern int setup_sysctl_parameters(struct lxc_conf *conf);
__hidden extern int lxc_clear_sysctls(struct lxc_conf *c, const char *key);
__hidden extern int setup_proc_filesystem(struct lxc_conf *conf, pid_t pid);
__hidden extern int lxc_clear_procs(struct lxc_conf *c, const char *key);
__hidden extern int lxc_clear_apparmor_raw(struct lxc_conf *c);
__hidden extern int lxc_clear_namespace(struct lxc_conf *c);
__hidden extern int userns_exec_minimal(const struct lxc_conf *conf, int (*fn_parent)(void *),
					void *fn_parent_data, int (*fn_child)(void *),
					void *fn_child_data);
__hidden extern int userns_exec_mapped_root(const char *path, int path_fd,
					    const struct lxc_conf *conf);
static inline int chown_mapped_root(const char *path, const struct lxc_conf *conf)
{
	return userns_exec_mapped_root(path, -EBADF, conf);
}

__hidden extern int lxc_sync_fds_parent(struct lxc_handler *handler);
__hidden extern int lxc_sync_fds_child(struct lxc_handler *handler);

static inline const char *get_rootfs_mnt(const struct lxc_rootfs *rootfs)
{
	static const char *s = "/";

	return !is_empty_string(rootfs->path) ? rootfs->mount : s;
}

static inline void put_lxc_mount_options(struct lxc_mount_options *mnt_opts)
{
	mnt_opts->create_dir = 0;
	mnt_opts->create_file = 0;
	mnt_opts->optional = 0;
	mnt_opts->relative = 0;
	mnt_opts->userns_path[0] = '\0';
	mnt_opts->mnt_flags = 0;
	mnt_opts->prop_flags = 0;

	free_disarm(mnt_opts->data);
	free_disarm(mnt_opts->raw_options);
}

static inline void put_lxc_rootfs(struct lxc_rootfs *rootfs, bool unpin)
{
	if (rootfs) {
		close_prot_errno_disarm(rootfs->dfd_host);
		close_prot_errno_disarm(rootfs->dfd_mnt);
		close_prot_errno_disarm(rootfs->dfd_dev);
		if (unpin)
			close_prot_errno_disarm(rootfs->fd_path_pin);
		close_prot_errno_disarm(rootfs->dfd_idmapped);
		put_lxc_mount_options(&rootfs->mnt_opts);
		storage_put(rootfs->storage);
		rootfs->storage = NULL;
	}
}

static inline void lxc_clear_cgroup2_devices(struct bpf_devices *bpf_devices)
{
	struct device_item *device, *n;

	list_for_each_entry_safe(device, n, &bpf_devices->devices, head)
		list_del(&device->head);

	INIT_LIST_HEAD(&bpf_devices->devices);
}

static inline int lxc_personality(personality_t persona)
{
	if (persona < 0)
		return ret_errno(EINVAL);

	return personality(persona);
}

__hidden extern int lxc_set_environment(const struct lxc_conf *conf);
__hidden extern int parse_cap(const char *cap_name, __u32 *cap);

#endif /* __LXC_CONF_H */<|MERGE_RESOLUTION|>--- conflicted
+++ resolved
@@ -631,17 +631,10 @@
 	if (ret)
 		return false;
 
-<<<<<<< HEAD
-	if (!lxc_list_empty(&conf->keepcaps))
-		return in_caplist(cap, &conf->keepcaps);
-
-	return !in_caplist(cap, &conf->caps);
-=======
 	if (last_cap < cap)
 		return false;
 
 	return has_cap(cap, conf);
->>>>>>> bc77c384
 }
 
 __hidden extern int setup_sysctl_parameters(struct lxc_conf *conf);
