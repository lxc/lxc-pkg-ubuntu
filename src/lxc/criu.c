--- conflicted
+++ resolved
@@ -393,14 +393,6 @@
 		DECLARE_ARG("-t");
 		DECLARE_ARG(init_pid_str);
 
-<<<<<<< HEAD
-		if (pure_unified_layout(cgroup_ops))
-			ret = snprintf(log, sizeof(log), "/sys/fs/cgroup/%s", freezer_relative);
-		else
-			ret = snprintf(log, sizeof(log), "/sys/fs/cgroup/freezer/%s", freezer_relative);
-		if (ret < 0 || ret >= sizeof(log))
-			goto err;
-=======
 		freezer_relative = lxc_cmd_get_limit_cgroup_path(opts->c->name,
 								 opts->c->config_path,
 								 "freezer");
@@ -413,7 +405,6 @@
 			ret = strnprintf(log, sizeof(log), "/sys/fs/cgroup/freezer/%s", freezer_relative);
 		if (ret < 0)
 			return log_error_errno(-EIO, EIO, "Failed to freezer cgroup entry");
->>>>>>> 51ee524a
 
 		if (!opts->user->disable_skip_in_flight &&
 		    strcmp(opts->criu_version, CRIU_IN_FLIGHT_SUPPORT) >= 0)
