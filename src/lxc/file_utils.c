/* SPDX-License-Identifier: LGPL-2.1+ */

#ifndef _GNU_SOURCE
#define _GNU_SOURCE 1
#endif
#include <errno.h>
#include <fcntl.h>
#include <linux/magic.h>
#include <stdio.h>
#include <stdlib.h>
#include <sys/sendfile.h>
#include <sys/stat.h>
#include <sys/types.h>
#include <time.h>

#include "config.h"
#include "file_utils.h"
#include "macro.h"
#include "memory_utils.h"
#include "string_utils.h"
#include "syscall_wrappers.h"
#include "utils.h"

int lxc_open_dirfd(const char *dir)
{
	return open_at(-EBADF, dir, PROTECT_OPATH_DIRECTORY, PROTECT_LOOKUP_ABSOLUTE & ~RESOLVE_NO_XDEV, 0);
}

int lxc_readat(int dirfd, const char *filename, void *buf, size_t count)
{
	__do_close int fd = -EBADF;
	ssize_t ret;

	fd = open_at(dirfd, filename, PROTECT_OPEN, PROTECT_LOOKUP_BENEATH, 0);
	if (fd < 0)
		return -errno;

	ret = lxc_read_nointr(fd, buf, count);
	if (ret < 0)
		return -errno;

	return ret;
}

int lxc_writeat(int dirfd, const char *filename, const void *buf, size_t count)
{
	__do_close int fd = -EBADF;
	ssize_t ret;

	fd = open_at(dirfd, filename, PROTECT_OPEN_W_WITH_TRAILING_SYMLINKS, PROTECT_LOOKUP_BENEATH, 0);
	if (fd < 0)
		return -1;

	ret = lxc_write_nointr(fd, buf, count);
	if (ret < 0 || (size_t)ret != count)
		return -1;

	return 0;
}

int lxc_write_openat(const char *dir, const char *filename, const void *buf,
		     size_t count)
{
	__do_close int dirfd = -EBADF;

	dirfd = open(dir, PROTECT_OPEN);
	if (dirfd < 0)
		return -errno;

	return lxc_writeat(dirfd, filename, buf, count);
}

int lxc_write_to_file(const char *filename, const void *buf, size_t count,
		      bool add_newline, mode_t mode)
{
	__do_close int fd = -EBADF;
	ssize_t ret;

	fd = open(filename, O_WRONLY | O_TRUNC | O_CREAT | O_CLOEXEC, mode);
	if (fd < 0)
		return -1;

	ret = lxc_write_nointr(fd, buf, count);
	if (ret < 0)
		return -1;

	if ((size_t)ret != count)
		return -1;

	if (add_newline) {
		ret = lxc_write_nointr(fd, "\n", 1);
		if (ret != 1)
			return -1;
	}

	return 0;
}

int lxc_read_from_file(const char *filename, void *buf, size_t count)
{
	__do_close int fd = -EBADF;
	ssize_t ret;

	fd = open(filename, O_RDONLY | O_CLOEXEC);
	if (fd < 0)
		return -1;

	if (!buf || !count) {
		char buf2[100];
		size_t count2 = 0;

		while ((ret = lxc_read_nointr(fd, buf2, 100)) > 0)
			count2 += ret;

		if (ret >= 0)
			ret = count2;
	} else {
		memset(buf, 0, count);
		ret = lxc_read_nointr(fd, buf, count);
	}

	return ret;
}

ssize_t lxc_read_try_buf_at(int dfd, const char *path, void *buf, size_t count)
{
	__do_close int fd = -EBADF;
	ssize_t ret;

	fd = open_at(dfd, path, PROTECT_OPEN, PROTECT_LOOKUP_BENEATH, 0);
	if (fd < 0)
		return -errno;

	if (!buf || !count) {
		char buf2[100];
		size_t count2 = 0;

		while ((ret = lxc_read_nointr(fd, buf2, 100)) > 0)
			count2 += ret;

		if (ret >= 0)
			ret = count2;
	} else {
		memset(buf, 0, count);
		ret = lxc_read_nointr(fd, buf, count);
	}

	return ret;
}

ssize_t lxc_write_nointr(int fd, const void *buf, size_t count)
{
	ssize_t ret;

	do {
		ret = write(fd, buf, count);
	} while (ret < 0 && errno == EINTR);

	return ret;
}

ssize_t lxc_pwrite_nointr(int fd, const void *buf, size_t count, off_t offset)
{
	ssize_t ret;

	do {
		ret = pwrite(fd, buf, count, offset);
	} while (ret < 0 && errno == EINTR);

	return ret;
}

ssize_t lxc_send_nointr(int sockfd, void *buf, size_t len, int flags)
{
	ssize_t ret;

	do {
		ret = send(sockfd, buf, len, flags);
	} while (ret < 0 && errno == EINTR);

	return ret;
}

ssize_t lxc_read_nointr(int fd, void *buf, size_t count)
{
	ssize_t ret;

	do {
		ret = read(fd, buf, count);
	} while (ret < 0 && errno == EINTR);

	return ret;
}

ssize_t lxc_recv_nointr(int sockfd, void *buf, size_t len, int flags)
{
	ssize_t ret;

	do {
		ret = recv(sockfd, buf, len, flags);
	} while (ret < 0 && errno == EINTR);

	return ret;
}

ssize_t lxc_recvmsg_nointr_iov(int sockfd, struct iovec *iov, size_t iovlen,
			       int flags)
{
	ssize_t ret;
	struct msghdr msg = {
		.msg_iov = iov,
		.msg_iovlen = iovlen,
	};

	do {
		ret = recvmsg(sockfd, &msg, flags);
	} while (ret < 0 && errno == EINTR);

	return ret;
}

ssize_t lxc_read_nointr_expect(int fd, void *buf, size_t count,
			       const void *expected_buf)
{
	ssize_t ret;

	ret = lxc_read_nointr(fd, buf, count);
	if (ret < 0)
		return ret;

	if ((size_t)ret != count)
		return -1;

	if (expected_buf && memcmp(buf, expected_buf, count) != 0)
		return ret_set_errno(-1, EINVAL);

	return 0;
}

ssize_t lxc_read_file_expect(const char *path, void *buf, size_t count,
			     const void *expected_buf)
{
	__do_close int fd = -EBADF;

	fd = open(path, O_RDONLY | O_CLOEXEC);
	if (fd < 0)
		return -1;

	return lxc_read_nointr_expect(fd, buf, count, expected_buf);
}

bool file_exists(const char *f)
{
	struct stat statbuf;

	return stat(f, &statbuf) == 0;
}

int print_to_file(const char *file, const char *content)
{
	__do_fclose FILE *f = NULL;
	int ret = 0;

	f = fopen(file, "we");
	if (!f)
		return -1;

	if (fprintf(f, "%s", content) != strlen(content))
		ret = -1;

	return ret;
}

int is_dir(const char *path)
{
	int ret;
	struct stat statbuf;

	ret = stat(path, &statbuf);
	if (ret == 0 && S_ISDIR(statbuf.st_mode))
		return 1;

	return 0;
}

/*
 * Return the number of lines in file @fn, or -1 on error
 */
int lxc_count_file_lines(const char *fn)
{
	__do_free char *line = NULL;
	__do_fclose FILE *f = NULL;
	size_t sz = 0;
	int n = 0;

	f = fopen_cloexec(fn, "r");
	if (!f)
		return -1;

	while (getline(&line, &sz, f) != -1)
		n++;

	return n;
}

int lxc_make_tmpfile(char *template, bool rm)
{
	__do_close int fd = -EBADF;
	int ret;
	mode_t msk;

	msk = umask(0022);
	fd = mkstemp(template);
	umask(msk);
	if (fd < 0)
		return -1;

	if (lxc_set_cloexec(fd))
		return -1;

	if (!rm)
		return move_fd(fd);

	ret = unlink(template);
	if (ret < 0)
		return -1;

	return move_fd(fd);
}

bool is_fs_type(const struct statfs *fs, fs_type_magic magic_val)
{
	return (fs->f_type == (fs_type_magic)magic_val);
}

bool has_fs_type(const char *path, fs_type_magic magic_val)
{
	int ret;
	struct statfs sb;

	ret = statfs(path, &sb);
	if (ret < 0)
		return false;

	return is_fs_type(&sb, magic_val);
}

bool fhas_fs_type(int fd, fs_type_magic magic_val)
{
	int ret;
	struct statfs sb;

	ret = fstatfs(fd, &sb);
	if (ret < 0)
		return false;

	return is_fs_type(&sb, magic_val);
}

FILE *fopen_cloexec(const char *path, const char *mode)
{
	__do_close int fd = -EBADF;
	int open_mode = 0, step = 0;
	FILE *f;

	if (strnequal(mode, "r+", 2)) {
		open_mode = O_RDWR;
		step = 2;
	} else if (strnequal(mode, "r", 1)) {
		open_mode = O_RDONLY;
		step = 1;
	} else if (strnequal(mode, "w+", 2)) {
		open_mode = O_RDWR | O_TRUNC | O_CREAT;
		step = 2;
	} else if (strnequal(mode, "w", 1)) {
		open_mode = O_WRONLY | O_TRUNC | O_CREAT;
		step = 1;
	} else if (strnequal(mode, "a+", 2)) {
		open_mode = O_RDWR | O_CREAT | O_APPEND;
		step = 2;
	} else if (strnequal(mode, "a", 1)) {
		open_mode = O_WRONLY | O_CREAT | O_APPEND;
		step = 1;
	}
	for (; mode[step]; step++)
		if (mode[step] == 'x')
			open_mode |= O_EXCL;

	fd = open(path, open_mode | O_CLOEXEC, 0660);
	if (fd < 0)
		return NULL;

	f = fdopen(fd, mode);
	if (f)
		move_fd(fd);
	return f;
}

ssize_t lxc_sendfile_nointr(int out_fd, int in_fd, off_t *offset, size_t count)
{
	ssize_t ret;

	do {
		ret = sendfile(out_fd, in_fd, offset, count);
	} while (ret < 0 && errno == EINTR);

	return ret;
}

ssize_t __fd_to_fd(int from, int to)
{
	ssize_t total_bytes = 0;

	for (;;) {
		uint8_t buf[PATH_MAX];
		uint8_t *p = buf;
		ssize_t bytes_to_write;
		ssize_t bytes_read;

		bytes_read = lxc_read_nointr(from, buf, sizeof buf);
		if (bytes_read < 0)
			return -1;
		if (bytes_read == 0)
			break;

		bytes_to_write = (size_t)bytes_read;
		total_bytes += bytes_read;
		do {
			ssize_t bytes_written;

			bytes_written = lxc_write_nointr(to, p, bytes_to_write);
			if (bytes_written < 0)
				return -1;

			bytes_to_write -= bytes_written;
			p += bytes_written;
		} while (bytes_to_write > 0);
	}

	return total_bytes;
}

int fd_to_buf(int fd, char **buf, size_t *length)
{
	__do_free char *copy = NULL;

	if (!length)
		return 0;

	*length = 0;
	for (;;) {
		ssize_t bytes_read;
		char chunk[4096];
		char *old = copy;

		bytes_read = lxc_read_nointr(fd, chunk, sizeof(chunk));
		if (bytes_read < 0)
			return -errno;

		if (!bytes_read)
			break;

		copy = realloc(old, (*length + bytes_read) * sizeof(*old));
		if (!copy)
			return ret_errno(ENOMEM);

		memcpy(copy + *length, chunk, bytes_read);
		*length += bytes_read;
	}

	*buf = move_ptr(copy);
	return 0;
}

char *file_to_buf(const char *path, size_t *length)
{
	__do_close int fd = -EBADF;
	char *buf = NULL;

	if (!length)
		return NULL;

	fd = open(path, O_RDONLY | O_CLOEXEC);
	if (fd < 0)
		return NULL;

	if (fd_to_buf(fd, &buf, length) < 0)
		return NULL;

	return buf;
}

FILE *fopen_cached(const char *path, const char *mode, void **caller_freed_buffer)
{
#ifdef HAVE_FMEMOPEN
	__do_free char *buf = NULL;
	size_t len = 0;
	FILE *f;

	buf = file_to_buf(path, &len);
	if (!buf)
		return NULL;

	f = fmemopen(buf, len, mode);
	if (!f)
		return NULL;
	*caller_freed_buffer = move_ptr(buf);
	return f;
#else
	return fopen(path, mode);
#endif
}

FILE *fdopen_cached(int fd, const char *mode, void **caller_freed_buffer)
{
	FILE *f;
#ifdef HAVE_FMEMOPEN
	__do_free char *buf = NULL;
	size_t len = 0;

	if (fd_to_buf(fd, &buf, &len) < 0)
		return NULL;

	f = fmemopen(buf, len, mode);
	if (!f)
		return NULL;

	*caller_freed_buffer = move_ptr(buf);

#else

	__do_close int dupfd = -EBADF;

	dupfd = dup(fd);
	if (dupfd < 0)
		return NULL;

	f = fdopen(dupfd, "re");
	if (!f)
		return NULL;

	/* Transfer ownership of fd. */
	move_fd(dupfd);
#endif
	return f;
}

int fd_cloexec(int fd, bool cloexec)
{
	int oflags, nflags;

	oflags = fcntl(fd, F_GETFD, 0);
	if (oflags < 0)
		return -errno;

	if (cloexec)
		nflags = oflags | FD_CLOEXEC;
	else
		nflags = oflags & ~FD_CLOEXEC;

	if (nflags == oflags)
		return 0;

	if (fcntl(fd, F_SETFD, nflags) < 0)
		return -errno;

	return 0;
}

FILE *fdopen_at(int dfd, const char *path, const char *mode,
		unsigned int o_flags, unsigned int resolve_flags)
{
	__do_close int fd = -EBADF;
	__do_fclose FILE *f = NULL;

	if (is_empty_string(path))
		fd = dup_cloexec(dfd);
	else
		fd = open_at(dfd, path, o_flags, resolve_flags, 0);
	if (fd < 0)
		return NULL;

	f = fdopen(fd, "re");
	if (!f)
		return NULL;

	/* Transfer ownership of fd. */
	move_fd(fd);

	return move_ptr(f);
}

int timens_offset_write(clockid_t clk_id, int64_t s_offset, int64_t ns_offset)
{
	__do_close int fd = -EBADF;
	int ret;
	ssize_t len;
	char buf[INTTYPE_TO_STRLEN(int) +
		 STRLITERALLEN(" ") + INTTYPE_TO_STRLEN(int64_t) +
		 STRLITERALLEN(" ") + INTTYPE_TO_STRLEN(int64_t) + 1];

	if (clk_id == CLOCK_MONOTONIC_COARSE || clk_id == CLOCK_MONOTONIC_RAW)
		clk_id = CLOCK_MONOTONIC;

	fd = open("/proc/self/timens_offsets", O_WRONLY | O_CLOEXEC);
	if (fd < 0)
		return -errno;

	len = strnprintf(buf, sizeof(buf), "%d %" PRId64 " %" PRId64, clk_id, s_offset, ns_offset);
	if (len < 0)
		return ret_errno(EFBIG);

	ret = lxc_write_nointr(fd, buf, len);
	if (ret < 0 || (size_t)ret != len)
		return -EIO;

	return 0;
}

bool exists_dir_at(int dir_fd, const char *path)
{
	int ret;
	struct stat sb;

	ret = fstatat(dir_fd, path, &sb, 0);
	if (ret < 0)
		return false;

	ret = S_ISDIR(sb.st_mode);
	if (ret)
		errno = EEXIST;
	else
		errno = ENOTDIR;

	return ret;
}

bool exists_file_at(int dir_fd, const char *path)
{
	int ret;
	struct stat sb;

	ret = fstatat(dir_fd, path, &sb, 0);
	if (ret == 0)
		errno = EEXIST;
	return ret == 0;
}

int open_at(int dfd, const char *path, unsigned int o_flags,
	    unsigned int resolve_flags, mode_t mode)
{
	__do_close int fd = -EBADF;
	struct lxc_open_how how = {
		.flags		= o_flags,
		.mode		= mode,
		.resolve	= resolve_flags,
	};

	fd = openat2(dfd, path, &how, sizeof(how));
	if (fd >= 0)
		return move_fd(fd);

	if (errno != ENOSYS)
		return -errno;

	fd = openat(dfd, path, o_flags, mode);
	if (fd < 0)
		return -errno;

	return move_fd(fd);
}

int fd_make_nonblocking(int fd)
{
	int flags;

	flags = fcntl(fd, F_GETFL);
	if (flags < 0)
		return -1;

	flags &= ~O_NONBLOCK;
	return fcntl(fd, F_SETFL, flags);
}

#define BATCH_SIZE 50
static void batch_realloc(char **mem, size_t oldlen, size_t newlen)
{
	int newbatches = (newlen / BATCH_SIZE) + 1;
	int oldbatches = (oldlen / BATCH_SIZE) + 1;

	if (!*mem || newbatches > oldbatches)
		*mem = must_realloc(*mem, newbatches * BATCH_SIZE);
}

static void append_line(char **dest, size_t oldlen, char *new, size_t newlen)
{
	size_t full = oldlen + newlen;

	batch_realloc(dest, oldlen, full + 1);

	memcpy(*dest + oldlen, new, newlen + 1);
}

/* Slurp in a whole file */
<<<<<<< HEAD
char *read_file_at(int dfd, const char *fnam)
=======
char *read_file_at(int dfd, const char *fnam,
		   unsigned int o_flags, unsigned resolve_flags)
>>>>>>> 51ee524a
{
	__do_close int fd = -EBADF;
	__do_free char *buf = NULL, *line = NULL;
	__do_fclose FILE *f = NULL;
	size_t len = 0, fulllen = 0;
	int linelen;

<<<<<<< HEAD
	fd = openat(dfd, fnam, O_NOCTTY | O_CLOEXEC | O_NOFOLLOW | O_RDONLY);
=======
	fd = open_at(dfd, fnam, o_flags, resolve_flags, 0);
>>>>>>> 51ee524a
	if (fd < 0)
		return NULL;

	f = fdopen(fd, "re");
	if (!f)
		return NULL;
	/* Transfer ownership to fdopen(). */
	move_fd(fd);

	while ((linelen = getline(&line, &len, f)) != -1) {
		append_line(&buf, fulllen, line, linelen);
		fulllen += linelen;
	}

	return move_ptr(buf);
<<<<<<< HEAD
=======
}

bool same_file_lax(int fda, int fdb)
{
	struct stat st_fda, st_fdb;


        if (fda == fdb)
                return true;

        if (fstat(fda, &st_fda) < 0)
                return false;

        if (fstat(fdb, &st_fdb) < 0)
                return false;

	errno = EINVAL;
	if ((st_fda.st_mode & S_IFMT) != (st_fdb.st_mode & S_IFMT))
		return false;

	errno = EINVAL;
	return (st_fda.st_dev == st_fdb.st_dev) &&
	       (st_fda.st_ino == st_fdb.st_ino);
>>>>>>> 51ee524a
}<|MERGE_RESOLUTION|>--- conflicted
+++ resolved
@@ -702,12 +702,8 @@
 }
 
 /* Slurp in a whole file */
-<<<<<<< HEAD
-char *read_file_at(int dfd, const char *fnam)
-=======
 char *read_file_at(int dfd, const char *fnam,
 		   unsigned int o_flags, unsigned resolve_flags)
->>>>>>> 51ee524a
 {
 	__do_close int fd = -EBADF;
 	__do_free char *buf = NULL, *line = NULL;
@@ -715,11 +711,7 @@
 	size_t len = 0, fulllen = 0;
 	int linelen;
 
-<<<<<<< HEAD
-	fd = openat(dfd, fnam, O_NOCTTY | O_CLOEXEC | O_NOFOLLOW | O_RDONLY);
-=======
 	fd = open_at(dfd, fnam, o_flags, resolve_flags, 0);
->>>>>>> 51ee524a
 	if (fd < 0)
 		return NULL;
 
@@ -735,8 +727,6 @@
 	}
 
 	return move_ptr(buf);
-<<<<<<< HEAD
-=======
 }
 
 bool same_file_lax(int fda, int fdb)
@@ -760,5 +750,4 @@
 	errno = EINVAL;
 	return (st_fda.st_dev == st_fdb.st_dev) &&
 	       (st_fda.st_ino == st_fdb.st_ino);
->>>>>>> 51ee524a
 }