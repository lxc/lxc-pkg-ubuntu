#!/bin/bash

# template script for generating ubuntu container for LXC based on released
# cloud images.
#
# Copyright © 2012 Serge Hallyn <serge.hallyn@canonical.com>
#
#  This library is free software; you can redistribute it and/or
#  modify it under the terms of the GNU Lesser General Public
#  License as published by the Free Software Foundation; either
#  version 2.1 of the License, or (at your option) any later version.

#  This library is distributed in the hope that it will be useful,
#  but WITHOUT ANY WARRANTY; without even the implied warranty of
#  MERCHANTABILITY or FITNESS FOR A PARTICULAR PURPOSE.  See the GNU
#  Lesser General Public License for more details.

#  You should have received a copy of the GNU Lesser General Public
#  License along with this library; if not, write to the Free Software
#  Foundation, Inc., 51 Franklin Street, Fifth Floor, Boston, MA  02110-1301  USA

set -e

STATE_DIR="@LOCALSTATEDIR@"
HOOK_DIR="@LXCHOOKDIR@"
CLONE_HOOK_FN="$HOOK_DIR/ubuntu-cloud-prep"
LXC_TEMPLATE_CONFIG="@LXCTEMPLATECONFIG@"
KNOWN_RELEASES="precise trusty vivid wily xenial"
skip_arch_check=${UCTEMPLATE_SKIP_ARCH_CHECK:-0}

# Make sure the usual locations are in PATH
export PATH=$PATH:/usr/sbin:/usr/bin:/sbin:/bin

if [ -r /etc/default/lxc ]; then
    . /etc/default/lxc
fi

am_in_userns() {
    [ -e /proc/self/uid_map ] || { echo no; return; }
    [ "$(wc -l /proc/self/uid_map | awk '{ print $1 }')" -eq 1 ] || { echo yes; return; }
    line=$(awk '{ print $1 " " $2 " " $3 }' /proc/self/uid_map)
    [ "$line" = "0 0 4294967295" ] && { echo no; return; }
    echo yes
}

in_userns=0
[ $(am_in_userns) = "yes" ] && in_userns=1

copy_configuration()
{
    path=$1
    rootfs=$2
    name=$3
    arch=$4
    release=$5

    if [ $arch = "i386" ]; then
        arch="i686"
    fi

    # if there is exactly one veth network entry, make sure it has an
    # associated hwaddr.
    nics=`grep -e '^lxc\.network\.type[ \t]*=[ \t]*veth' $path/config | wc -l`
    if [ $nics -eq 1 ]; then
        grep -q "^lxc.network.hwaddr" $path/config || sed -i -e "/^lxc\.network\.type[ \t]*=[ \t]*veth/a lxc.network.hwaddr = 00:16:3e:$(openssl rand -hex 3| sed 's/\(..\)/\1:/g; s/.$//')" $path/config
    fi

    # Generate the configuration file
    ## Create the fstab (empty by default)
    touch $path/fstab

    ## Relocate all the network config entries
    sed -i -e "/lxc.network/{w ${path}/config-network" -e "d}" $path/config

    ## Relocate any other config entries
    sed -i -e "/lxc./{w ${path}/config-auto" -e "d}" $path/config

    ## Add all the includes
    echo "" >> $path/config
    echo "# Common configuration" >> $path/config
    if [ -e "${LXC_TEMPLATE_CONFIG}/ubuntu-cloud.common.conf" ]; then
        echo "lxc.include = ${LXC_TEMPLATE_CONFIG}/ubuntu-cloud.common.conf" >> $path/config
    fi
    if [ -e "${LXC_TEMPLATE_CONFIG}/ubuntu-cloud.${release}.conf" ]; then
        echo "lxc.include = ${LXC_TEMPLATE_CONFIG}/ubuntu-cloud.${release}.conf" >> $path/config
    fi
    if [ $in_userns -eq 1 ] && [ -e "${LXC_TEMPLATE_CONFIG}/ubuntu-cloud.userns.conf" ]; then
        echo "lxc.include = ${LXC_TEMPLATE_CONFIG}/ubuntu-cloud.userns.conf" >> $path/config
    fi

    ## Add the container-specific config
    echo "" >> $path/config
    echo "# Container specific configuration" >> $path/config
    [ -e "$path/config-auto" ] && cat $path/config-auto >> $path/config && rm $path/config-auto
    grep -q "^lxc.rootfs" $path/config 2>/dev/null || echo "lxc.rootfs = $rootfs" >> $path/config
    cat <<EOF >> $path/config
lxc.mount = $path/fstab
lxc.utsname = $name
lxc.arch = $arch
EOF

    ## Re-add the previously removed network config
    echo "" >> $path/config
    echo "# Network configuration" >> $path/config
    cat $path/config-network >> $path/config
    rm $path/config-network

    # Set initial timezone as on host
    if [ -f /etc/timezone ]; then
        cat /etc/timezone > $rootfs/etc/timezone
        chroot $rootfs dpkg-reconfigure -f noninteractive tzdata
    elif [ -f /etc/sysconfig/clock ]; then
        . /etc/sysconfig/clock
        echo $ZONE > $rootfs/etc/timezone
        chroot $rootfs dpkg-reconfigure -f noninteractive tzdata
    else
        echo "Timezone in container is not configured. Adjust it manually."
    fi

    # rmdir /dev/shm for containers that have /run/shm
    # I'm afraid of doing rm -rf $rootfs/dev/shm, in case it did
    # get bind mounted to the host's /run/shm.  So try to rmdir
    # it, and in case that fails move it out of the way.
    # NOTE: This can only be removed once 12.04 goes out of support
    if [ ! -L $rootfs/dev/shm ] && [ -e $rootfs/dev/shm ]; then
        rmdir $rootfs/dev/shm 2>/dev/null || mv $rootfs/dev/shm $rootfs/dev/shm.bak
        ln -s /run/shm $rootfs/dev/shm
    fi

    return 0
}

usage()
{
    cat <<EOF
LXC Container configuration for Ubuntu Cloud images.

Generic Options
[ -r | --release <release> ]: Release name of container, defaults to host
[ --rootfs <path> ]: Path in which rootfs will be placed
[ -a | --arch ]: Architecture of container, defaults to host architecture
[ -T | --tarball ]: Location of tarball
[ -d | --debug ]: Run with 'set -x' to debug errors
[ -s | --stream]: Use specified stream rather than 'tryreleased'

Additionally, clone hooks can be passed through (ie, --userdata).  For those,
see:
  $CLONE_HOOK_FN --help
EOF
    return 0
}

options=$(getopt -o a:hp:r:n:Fi:CLS:T:ds:u: -l arch:,help,rootfs:,path:,release:,name:,flush-cache,hostid:,auth-key:,cloud,no_locales,tarball:,debug,stream:,userdata:,mapped-uid:,mapped-gid: -- "$@")
if [ $? -ne 0 ]; then
    usage $(basename $0)
    exit 1
fi
eval set -- "$options"

mapped_uid=-1
mapped_gid=-1
# default release is trusty, or the systems release if recognized
release=trusty
if [ -f /etc/lsb-release ]; then
    . /etc/lsb-release
    rels=$(ubuntu-distro-info --supported 2>/dev/null) ||
        rels="$KNOWN_RELEASES"
    for r in $rels; do
        [ "$DISTRIB_CODENAME" = "$r" ] && release="$r"
    done
fi

# Code taken from debootstrap
if [ -x /usr/bin/dpkg ] && /usr/bin/dpkg --print-architecture >/dev/null 2>&1; then
    arch=`/usr/bin/dpkg --print-architecture`
elif type udpkg >/dev/null 2>&1 && udpkg --print-architecture >/dev/null 2>&1; then
    arch=`/usr/bin/udpkg --print-architecture`
else
    arch=$(uname -m)
    if [ "$arch" = "i686" ]; then
        arch="i386"
    elif [ "$arch" = "x86_64" ]; then
        arch="amd64"
    elif [ "$arch" = "armv7l" ]; then
        # note: arm images don't exist before oneiric;  are called armhf in
        # trusty and later;  and are not supported by the query, so we don't actually
        # support them yet (see check later on).  When Query2 is available,
        # we'll use that to enable arm images.
        arch="armhf"
    elif [ "$arch" = "aarch64" ]; then
        arch="arm64"
    elif [ "$arch" = "ppc64le" ]; then
        arch="ppc64el"
    fi
fi

debug=0
hostarch=$arch
cloud=0
locales=1
flushcache=0
stream="tryreleased"
cloneargs=()
while true
do
    case "$1" in
    -h|--help)         usage $0 && exit 1;;
    -p|--path)         path=$2; shift 2;;
    -n|--name)         name=$2; shift 2;;
    -F|--flush-cache)  flushcache=1; shift 1;;
    -r|--release)      release=$2; shift 2;;
    -a|--arch)         arch=$2; shift 2;;
    -T|--tarball)      tarball=$2; shift 2;;
    -d|--debug)        debug=1; shift 1;;
    -s|--stream)       stream=$2; shift 2;;
    --rootfs)          rootfs=$2; shift 2;;
    -L|--no?locales)   cloneargs[${#cloneargs[@]}]="--no-locales"; shift 1;;
    -i|--hostid)       cloneargs[${#cloneargs[@]}]="--hostid=$2"; shift 2;;
    -u|--userdata)     cloneargs[${#cloneargs[@]}]="--userdata=$2"; shift 2;;
    -C|--cloud)        cloneargs[${#cloneargs[@]}]="--cloud"; shift 1;;
    -S|--auth-key)     cloneargs[${#cloneargs[@]}]="--auth-key=$2"; shift 2;;
    --mapped-uid)      mapped_uid=$2; shift 2;;
    --mapped-gid)      mapped_gid=$2; shift 2;;
    --)                shift 1; break ;;
        *)              break ;;
    esac
done

cloneargs=( "--name=$name" "${cloneargs[@]}" )

if [ $debug -eq 1 ]; then
    set -x
fi

if [ "$arch" = "i686" ]; then
    arch=i386
fi

if [ "$skip_arch_check" = "0" ]; then
    case "$hostarch:$arch" in
        $arch:$arch) : ;; # the host == container
        amd64:i386) :;; # supported "cross"
        arm64:arm*) :;; # supported "cross"
        armel:armhf) :;; # supported "cross"
        armhf:armel) :;; # supported "cross"
        *) echo "cannot create '$arch' container on hostarch '$hostarch'";
           exit 1;;
    esac
fi

if [ "$stream" != "daily" -a "$stream" != "released" -a "$stream" != "tryreleased" ]; then
    echo "Only 'daily' and 'released' and 'tryreleased' streams are supported"
    exit 1
fi

if [ -z "$path" ]; then
    echo "'path' parameter is required"
    exit 1
fi

if [ "$(id -u)" != "0" ]; then
    echo "This script should be run as 'root'"
    exit 1
fi

# detect rootfs
config="$path/config"
if [ -z "$rootfs" ]; then
    if grep -q '^lxc.rootfs' $config 2>/dev/null ; then
        rootfs=$(awk -F= '/^lxc.rootfs =/{ print $2 }' $config)
    else
        rootfs=$path/rootfs
    fi
fi

type ubuntu-cloudimg-query
type wget

# determine the url, tarball, and directory names
# download if needed
cache="$STATE_DIR/cache/lxc/cloud-$release"
if [ $in_userns -eq 1 ]; then
    STATE_DIR="$HOME/.cache/lxc/"
    cache="$HOME/.cache/lxc/cloud-$release"
fi

mkdir -p $cache

if [ "$stream" = "tryreleased" ]; then
    stream=released
    ubuntu-cloudimg-query $release $stream $arch 1>/dev/null 2>/dev/null || stream=daily
fi

if [ -n "$tarball" ]; then
    url2="$tarball"
else
    if ! url1=`ubuntu-cloudimg-query $release $stream $arch --format "%{url}\n"`; then
        echo "There is no download available for release=$release, stream=$stream, arch=$arch"
        [ "$stream" = "daily" ] || echo "You may try with '--stream=daily'"
        exit 1
    fi
    if [ "$release" = "precise" ] || [ "$release" = "trusty" ]; then
        url2=`echo $url1 | sed -e 's/.tar.gz/-root\0/' -e 's/.tar.gz/.tar.xz/'`
    else
        url2=`echo $url1 | sed -e 's/.tar.gz/.squashfs/'`
    fi
fi

filename=`basename $url2`

wgetcleanup()
{
    rm -f $filename
}

do_extract_rootfs() {

    cd $cache
    if [ $flushcache -eq 1 ]; then
        echo "Clearing the cached images"
        rm -f $filename
    fi

    trap wgetcleanup EXIT SIGHUP SIGINT SIGTERM
    if [ ! -f $filename ]; then
        wget $url2
    fi
    trap EXIT
    trap SIGHUP
    trap SIGINT
    trap SIGTERM

    echo "Extracting container rootfs"
    mkdir -p $rootfs
    cd $rootfs
<<<<<<< HEAD
    if [ $in_userns -eq 1 ]; then
        tar --anchored --exclude="dev/*" --numeric-owner -xpf "$cache/$filename"
        mkdir -p $rootfs/dev/pts/
    else
        tar --numeric-owner -xpf "$cache/$filename"
=======
    if [ "${filename##*.}" = "squashfs" ]; then
        unsquashfs -n -f -d "$rootfs" "$cache/$filename"
    else
        if [ $in_userns -eq 1 ]; then
            tar --anchored --exclude="dev/*" --numeric-owner -xpf "$cache/$filename"
            mkdir -p $rootfs/dev/pts/
        else
            tar --numeric-owner -xpf "$cache/$filename"
        fi
>>>>>>> 4ebaab00
    fi
}

if [ -n "$tarball" ]; then
    do_extract_rootfs
else
    mkdir -p "$STATE_DIR/lock/subsys/"
    (
        flock -x 9
        do_extract_rootfs
    ) 9>"$STATE_DIR/lock/subsys/lxc-ubuntu-cloud"
fi

copy_configuration $path $rootfs $name $arch $release

"$CLONE_HOOK_FN" "${cloneargs[@]}" "$rootfs"

if [ $mapped_uid -ne -1 ]; then
    chown $mapped_uid $path/config
    chown -R $mapped_uid $STATE_DIR
    chown -R $mapped_uid $cache
fi
if [ $mapped_gid -ne -1 ]; then
    chgrp $mapped_gid $path/config
    chgrp -R $mapped_gid $STATE_DIR
    chgrp -R $mapped_gid $cache
fi

echo "Container $name created."
exit 0

# vi: ts=4 expandtab<|MERGE_RESOLUTION|>--- conflicted
+++ resolved
@@ -333,13 +333,6 @@
     echo "Extracting container rootfs"
     mkdir -p $rootfs
     cd $rootfs
-<<<<<<< HEAD
-    if [ $in_userns -eq 1 ]; then
-        tar --anchored --exclude="dev/*" --numeric-owner -xpf "$cache/$filename"
-        mkdir -p $rootfs/dev/pts/
-    else
-        tar --numeric-owner -xpf "$cache/$filename"
-=======
     if [ "${filename##*.}" = "squashfs" ]; then
         unsquashfs -n -f -d "$rootfs" "$cache/$filename"
     else
@@ -349,7 +342,6 @@
         else
             tar --numeric-owner -xpf "$cache/$filename"
         fi
->>>>>>> 4ebaab00
     fi
 }
 
