--- conflicted
+++ resolved
@@ -587,11 +587,7 @@
         # Right now, we are using Fedora 20 for the inial bootstrap.
         # We could make this the "current" Fedora rev (F > 15).
 
-<<<<<<< HEAD
-        rsync -av ${mirrorurl}/releases/20/Fedora/$basearch/os/LiveOS .
-=======
         rsync -av ${mirrorurl}/fedora/linux/releases/20/Fedora/$basearch/os/LiveOS .
->>>>>>> e4e3d6a9
 
         if [[ 0 == $? ]]
         then
@@ -668,13 +664,8 @@
     # of this LiveOS image we're camped out on.  This is the beginning
     # of the butt ugly hack.  Look close or you may missing it...
 
-<<<<<<< HEAD
-    rsync -av ${mirrorurl}/releases/20/Fedora/$basearch/os/Packages/r/rpm-[0-9]* \
-        ${mirrorurl}/releases/20/Fedora/$basearch/os/Packages/y/yum-[0-9]* .
-=======
     rsync -av ${mirrorurl}/fedora/linux/releases/20/Fedora/$basearch/os/Packages/r/rpm-[0-9]* \
         ${mirrorurl}/fedora/linux/releases/20/Fedora/$basearch/os/Packages/y/yum-[0-9]* .
->>>>>>> e4e3d6a9
 
     # And here it is...
     # The --nodeps is STUPID but F15 had a bogus dependency on RawHide?!?!
@@ -706,11 +697,7 @@
     echo "Stage 1 creation complete.  Building stage 2 Installation Bootstrap"
 
     mount -o bind ../bootstrap run/install
-<<<<<<< HEAD
-    rsync -av ${mirrorurl}/releases/20/Fedora/$basearch/os/Packages/f/fedora-release-20* .
-=======
     rsync -av ${mirrorurl}/fedora/linux/releases/20/Fedora/$basearch/os/Packages/f/fedora-release-20* .
->>>>>>> e4e3d6a9
 
     # The --nodeps is STUPID but F15 had a bogus dependency on RawHide?!?!
     chroot . rpm --root /run/install --nodeps -ivh fedora-release-*
@@ -1260,15 +1247,9 @@
 *) ;;
 esac
 
-<<<<<<< HEAD
-mirrorurl="mirrors.kernel.org::fedora"
-case "$basearch" in
-ppc64|s390x) mirrorurl="mirrors.kernel.org::fedora-secondary" ;;
-=======
 mirrorurl="archives.fedoraproject.org::fedora-archive"
 case "$basearch" in
 ppc64|s390x) mirrorurl="archives.fedoraproject.org::fedora-secondary" ;;
->>>>>>> e4e3d6a9
 *) ;;
 esac
 
